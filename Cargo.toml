[package]
authors = ["Timofey Martynov <t.martinov@netology-group.ru>"]
edition = "2021"
name = "event"
version = "0.2.82"

[dependencies]
anyhow = "1"
async-trait = "0.1"
axum = { version = "0.6", features = ["macros"] }
chrono = { version = "0.4", features = ["serde"] }
config = "0.13"
crossbeam-channel = "0.5"
enum-iterator = "1.4"
futures = "0.3"
futures-channel = "0.3"
futures-util = "0.3.28"
http = "0.2"
humantime-serde = "1.1"
hyper = { version = "0.14", features = [ "server" ] }
parking_lot = "0.12"
postcard = { version = "1.0", features = ["alloc"] }
prometheus = "0.13"
rand = "0.8"
reqwest = "0.11"
rusoto_core = "0.48"
rusoto_credential = "0.48"
rusoto_s3 = "0.48"
sentry = { version = "0.31", default-features = true, features = ["reqwest"] }
serde = { version = "1", features = ["derive"] }
serde_derive = "1"
serde_json = { version = "1.0" }
serde_qs = "0.12"
signal-hook = "0.3"
signal-hook-tokio = { version = "0.3", features = ["futures-v0_3"] }
sqlx = { version = "0.6", features = ["offline", "postgres", "macros", "uuid", "chrono", "json", "bigdecimal", "runtime-tokio-native-tls"] }
svc-agent = { version = "0.21", features = ["sqlx", "queue-counter"] }
svc-authn = { version = "0.8", features = ["jose", "sqlx"] }
svc-authz = { version = "0.12" }
<<<<<<< HEAD
svc-error = { version = "0.6", features = ["sqlx", "svc-agent", "svc-authn", "svc-authz", "sentry-extension"] }
svc-utils = { version = "0.8", features = ["authn-extractor", "cors-middleware", "log-middleware"] }
svc-nats-client = "0.8"
svc-events = "0.11"
=======
svc-error = { version = "0.5", features = ["sqlx", "svc-agent", "svc-authn", "svc-authz", "sentry-extension"] }
svc-utils = { version = "0.7", features = ["authn-extractor", "cors-middleware", "log-middleware", "metrics-middleware"] }
svc-nats-client = { version = "0.2" }
svc-conference-events = { version = "0.2" }
>>>>>>> 0b171278
tokio = { version = "1.28", features = ["full"] }
tower = "0.4"
tower-http = { version = "0.4", features = ["trace", "cors"] }
tracing = "0.1"
tracing-appender = "0.2"
tracing-attributes  = "0.1"
tracing-error = { version = "0.2" }
tracing-futures = "0.2"
tracing-log = "0.1"
tracing-subscriber = { version = "0.3", features = ["env-filter", "json"] }
url = { version = "2.1" }
uuid = { version = "1.3", features = ["v4", "serde"] }

[dependencies.dotenv]
version = "0.15"
optional = true

[dev-dependencies]
hex = "0.4"
humantime = "2.1"
mockall = "0.11"
rusoto_mock = "0.48"
serial_test = "2.0"

[profile.release]
debug = true<|MERGE_RESOLUTION|>--- conflicted
+++ resolved
@@ -37,17 +37,10 @@
 svc-agent = { version = "0.21", features = ["sqlx", "queue-counter"] }
 svc-authn = { version = "0.8", features = ["jose", "sqlx"] }
 svc-authz = { version = "0.12" }
-<<<<<<< HEAD
 svc-error = { version = "0.6", features = ["sqlx", "svc-agent", "svc-authn", "svc-authz", "sentry-extension"] }
-svc-utils = { version = "0.8", features = ["authn-extractor", "cors-middleware", "log-middleware"] }
+svc-utils = { version = "0.8", features = ["authn-extractor", "cors-middleware", "log-middleware", "metrics-middleware"] }
 svc-nats-client = "0.8"
 svc-events = "0.11"
-=======
-svc-error = { version = "0.5", features = ["sqlx", "svc-agent", "svc-authn", "svc-authz", "sentry-extension"] }
-svc-utils = { version = "0.7", features = ["authn-extractor", "cors-middleware", "log-middleware", "metrics-middleware"] }
-svc-nats-client = { version = "0.2" }
-svc-conference-events = { version = "0.2" }
->>>>>>> 0b171278
 tokio = { version = "1.28", features = ["full"] }
 tower = "0.4"
 tower-http = { version = "0.4", features = ["trace", "cors"] }
