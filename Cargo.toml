[package]
<<<<<<< HEAD
=======
name = "event"
version = "0.2.32"
>>>>>>> 5b5fb33c
authors = ["Timofey Martynov <t.martinov@netology-group.ru>"]
edition = "2018"
name = "event"
version = "0.2.31"

[dependencies]
anyhow = "1"
async-std = {version = "1", features = ["attributes", "unstable"]}
async-trait = "0.1"
chrono = {version = "0.4", features = ["serde"]}
config = "0.11"
crossbeam-channel = "0.4"
dotenv = "0.15"
futures = "0.3"
futures-channel = "0.3"
futures-util = "0.3"
http = "0.1"
lazy_static = "1"
quaint = {version = "0.1", features = ["uuid-0_8", "chrono-0_4"]}
rusoto_core = "0.47"
rusoto_credential = "0.47"
rusoto_s3 = "0.47"
serde = "1"
serde_derive = "1"
serde_json = "1"
signal-hook = "0.3"
slog = "2"
slog-async = "2"
slog-envlogger = "2"
slog-json = "2"
slog-serde = "1.0.0-alpha9"
sqlx = {version = "0.4", features = ["offline", "postgres", "macros", "uuid", "chrono", "json", "bigdecimal", "runtime-async-std-rustls"]}
svc-agent = {version = "0.17", features = ["sqlx", "queue-counter"]}
svc-authn = {version = "0.6", features = ["jose", "sqlx"]}
svc-authz = "=0.10"
svc-error = {version = "0.1", features = ["sqlx", "svc-agent", "svc-authn", "svc-authz", "sentry-extension"]}
tide = "0.16"
tokio = {version = "1", features = ["rt", "rt-multi-thread"]}
url = "2"
uuid = {version = "0.8", features = ["v4", "serde"]}

[dev-dependencies]
rusoto_mock = "0.47"
serial_test = "0.5"<|MERGE_RESOLUTION|>--- conflicted
+++ resolved
@@ -1,13 +1,8 @@
 [package]
-<<<<<<< HEAD
-=======
-name = "event"
-version = "0.2.32"
->>>>>>> 5b5fb33c
 authors = ["Timofey Martynov <t.martinov@netology-group.ru>"]
 edition = "2018"
 name = "event"
-version = "0.2.31"
+version = "0.2.32"
 
 [dependencies]
 anyhow = "1"
