{
  "db": "PostgreSQL",
<<<<<<< HEAD
  "01b1ab9d14fed8a80c81f7b7b51180e8f074c8614d0a1afeb439b6ffbe28acd7": {
    "describe": {
      "columns": [
        {
          "name": "id",
          "ordinal": 0,
          "type_info": "Uuid"
        },
        {
          "name": "edition_id",
          "ordinal": 1,
          "type_info": "Uuid"
        },
        {
          "name": "kind!: ChangeType",
          "ordinal": 2,
          "type_info": {
            "Custom": {
              "kind": {
                "Enum": [
                  "addition",
                  "modification",
                  "removal",
                  "bulk_removal"
                ]
              },
              "name": "change_type"
            }
          }
        },
        {
          "name": "event_id",
          "ordinal": 3,
          "type_info": "Uuid"
        },
        {
          "name": "event_kind",
          "ordinal": 4,
          "type_info": "Text"
        },
        {
          "name": "event_set",
          "ordinal": 5,
          "type_info": "Text"
        },
        {
          "name": "event_label",
          "ordinal": 6,
          "type_info": "Text"
        },
        {
          "name": "event_data",
          "ordinal": 7,
          "type_info": "Jsonb"
        },
        {
          "name": "event_occurred_at",
          "ordinal": 8,
          "type_info": "Int8"
        },
        {
          "name": "event_created_by?: AgentId",
          "ordinal": 9,
          "type_info": {
            "Custom": {
              "kind": {
                "Composite": [
                  [
                    "account_id",
                    {
                      "Custom": {
                        "kind": {
                          "Composite": [
                            [
                              "label",
                              "Text"
                            ],
                            [
                              "audience",
                              "Text"
                            ]
                          ]
                        },
                        "name": "account_id"
                      }
                    }
                  ],
                  [
                    "label",
                    "Text"
                  ]
                ]
              },
              "name": "agent_id"
            }
          }
        },
        {
          "name": "created_at",
          "ordinal": 10,
          "type_info": "Timestamptz"
        }
      ],
      "nullable": [
        false,
        false,
        false,
        true,
        true,
        true,
        true,
        true,
        true,
        true,
        false
      ],
      "parameters": {
        "Left": [
          "Uuid",
          "Text",
          "Timestamp",
          "Int8"
        ]
      }
    },
    "query": "\n            SELECT\n                id,\n                edition_id,\n                kind               AS \"kind!: ChangeType\",\n                event_id,\n                event_kind,\n                event_set,\n                event_label,\n                event_data,\n                event_occurred_at,\n                event_created_by   AS \"event_created_by?: AgentId\",\n                created_at\n            FROM change\n            WHERE edition_id = $1\n                AND ($2::text IS NULL OR (event_kind = $2::text))\n                AND ($3::timestamp IS NULL OR (created_at > $3::timestamp))\n            ORDER BY created_at DESC LIMIT $4\n            "
  },
  "05a4104370276e98923d26b0dd1fb384e334d7020de02afb68587607929b324c": {
    "describe": {
      "columns": [
        {
          "name": "id",
          "ordinal": 0,
          "type_info": "Uuid"
        },
        {
          "name": "audience",
          "ordinal": 1,
          "type_info": "Text"
        },
        {
          "name": "source_room_id",
          "ordinal": 2,
          "type_info": "Uuid"
        },
        {
          "name": "time!: Time",
          "ordinal": 3,
          "type_info": "TstzRange"
        },
        {
          "name": "tags",
          "ordinal": 4,
          "type_info": "Json"
        },
        {
          "name": "created_at",
          "ordinal": 5,
          "type_info": "Timestamptz"
        },
        {
          "name": "preserve_history",
          "ordinal": 6,
          "type_info": "Bool"
        },
        {
          "name": "classroom_id",
          "ordinal": 7,
          "type_info": "Uuid"
        },
        {
          "name": "locked_types",
          "ordinal": 8,
          "type_info": "Jsonb"
        },
        {
          "name": "validate_whiteboard_access",
          "ordinal": 9,
          "type_info": "Bool"
        },
        {
          "name": "whiteboard_access",
          "ordinal": 10,
          "type_info": "Jsonb"
        }
      ],
      "nullable": [
        false,
        false,
        true,
        false,
        true,
        false,
        false,
        false,
        false,
        false,
        false
      ],
      "parameters": {
        "Left": [
          "Uuid",
          "TstzRange"
        ]
      }
    },
    "query": "\n            SELECT\n                id,\n                audience,\n                source_room_id,\n                time AS \"time!: Time\",\n                tags,\n                created_at,\n                preserve_history,\n                classroom_id,\n                locked_types,\n                validate_whiteboard_access,\n                whiteboard_access\n            FROM room\n            WHERE id = $1\n            AND   ($2::TSTZRANGE IS NULL OR time && $2::TSTZRANGE)\n            "
  },
=======
>>>>>>> 49059056
  "0992e871234e79ab3d98e9b51d8891ba7596e1af835ff79142de54eca85f622d": {
    "describe": {
      "columns": [
        {
          "name": "total",
          "ordinal": 0,
          "type_info": "Int8"
        }
      ],
      "nullable": [
        null
      ],
      "parameters": {
        "Left": [
          "Uuid",
          "Text",
          "Int8",
          "Int8",
          "Text"
        ]
      }
    },
    "query": "SELECT COUNT(1) as total FROM (\n                    SELECT DISTINCT ON(original_occurred_at, label)\n                        *,\n                        bool_or(removed) OVER (\n                            PARTITION BY room_id, set, label\n                            ORDER BY occurred_at DESC\n                        ) AS removed_windowed\n                    FROM event\n                    WHERE deleted_at IS NULL\n                    AND   room_id = $1\n                    AND   set = $2\n                    AND   original_occurred_at < $3\n                    AND   occurred_at < COALESCE($4, 9223372036854775807)\n                    ORDER BY original_occurred_at DESC, label ASC, occurred_at DESC\n                ) subq\n                WHERE removed_windowed = 'f' AND attribute = $5::TEXT\n                "
  },
  "15edabc8a95c9d857c0d2f8083753208a750ef1a705a906eeb3235590a3cec62": {
    "describe": {
      "columns": [
        {
          "name": "id",
          "ordinal": 0,
          "type_info": "Uuid"
        },
        {
          "name": "account_id!: AccountId",
          "ordinal": 1,
          "type_info": {
            "Custom": {
              "kind": {
                "Composite": [
                  [
                    "label",
                    "Text"
                  ],
                  [
                    "audience",
                    "Text"
                  ]
                ]
              },
              "name": "account_id"
            }
          }
        },
        {
          "name": "room_id",
          "ordinal": 2,
          "type_info": "Uuid"
        },
        {
          "name": "reason",
          "ordinal": 3,
          "type_info": "Text"
        },
        {
          "name": "created_at",
          "ordinal": 4,
          "type_info": "Timestamptz"
        }
      ],
      "nullable": [
        false,
        false,
        false,
        true,
        false
      ],
      "parameters": {
        "Left": [
          "Record",
          "Uuid"
        ]
      }
    },
    "query": "\n            SELECT\n                id, account_id AS \"account_id!: AccountId\",\n                room_id, reason, created_at\n            FROM room_ban\n            WHERE account_id = $1 AND room_id = (\n                SELECT id FROM room\n                WHERE classroom_id = $2 AND UPPER(time) IS NULL\n                ORDER BY created_at DESC LIMIT 1\n            )\n            "
  },
  "17c6509f281a68985995b3ebe82e220313fbaafc7bd87587e2ae0ec82a2410dd": {
    "describe": {
      "columns": [
        {
          "name": "id",
          "ordinal": 0,
          "type_info": "Uuid"
        },
        {
          "name": "agent_id!: AgentId",
          "ordinal": 1,
          "type_info": {
            "Custom": {
              "kind": {
                "Composite": [
                  [
                    "account_id",
                    {
                      "Custom": {
                        "kind": {
                          "Composite": [
                            [
                              "label",
                              "Text"
                            ],
                            [
                              "audience",
                              "Text"
                            ]
                          ]
                        },
                        "name": "account_id"
                      }
                    }
                  ],
                  [
                    "label",
                    "Text"
                  ]
                ]
              },
              "name": "agent_id"
            }
          }
        },
        {
          "name": "room_id",
          "ordinal": 2,
          "type_info": "Uuid"
        },
        {
          "name": "status!: Status",
          "ordinal": 3,
          "type_info": {
            "Custom": {
              "kind": {
                "Enum": [
                  "in_progress",
                  "ready"
                ]
              },
              "name": "agent_status"
            }
          }
        },
        {
          "name": "created_at",
          "ordinal": 4,
          "type_info": "Timestamptz"
        }
      ],
      "nullable": [
        false,
        false,
        false,
        false,
        false
      ],
      "parameters": {
        "Left": [
          {
            "Custom": {
              "kind": {
                "Composite": [
                  [
                    "account_id",
                    {
                      "Custom": {
                        "kind": {
                          "Composite": [
                            [
                              "label",
                              "Text"
                            ],
                            [
                              "audience",
                              "Text"
                            ]
                          ]
                        },
                        "name": "account_id"
                      }
                    }
                  ],
                  [
                    "label",
                    "Text"
                  ]
                ]
              },
              "name": "agent_id"
            }
          },
          "Uuid",
          {
            "Custom": {
              "kind": {
                "Enum": [
                  "in_progress",
                  "ready"
                ]
              },
              "name": "agent_status"
            }
          }
        ]
      }
    },
    "query": "\n            INSERT INTO agent (agent_id, room_id, status)\n            VALUES ($1, $2, $3)\n            ON CONFLICT (agent_id, room_id) DO UPDATE SET status = $3\n            RETURNING\n                id,\n                agent_id AS \"agent_id!: AgentId\",\n                room_id,\n                status AS \"status!: Status\",\n                created_at\n            "
  },
  "1ad93d1ceae3db500c34cb4409f6da7a5773ccdc8247ff8fbc2782dd75279891": {
    "describe": {
      "columns": [],
      "nullable": [],
      "parameters": {
        "Left": [
          "Uuid"
        ]
      }
    },
    "query": "DELETE FROM change WHERE id = $1"
  },
  "2077d9d356127ec8f3bc6722ca776c96eee5f7e03caa2737f1a25f1f445cac5a": {
    "describe": {
      "columns": [
        {
          "name": "id",
          "ordinal": 0,
          "type_info": "Uuid"
        },
        {
          "name": "edition_id",
          "ordinal": 1,
          "type_info": "Uuid"
        },
        {
          "name": "kind!: ChangeType",
          "ordinal": 2,
          "type_info": {
            "Custom": {
              "kind": {
                "Enum": [
                  "addition",
                  "modification",
                  "removal",
                  "bulk_removal"
                ]
              },
              "name": "change_type"
            }
          }
        },
        {
          "name": "event_id",
          "ordinal": 3,
          "type_info": "Uuid"
        },
        {
          "name": "event_kind",
          "ordinal": 4,
          "type_info": "Text"
        },
        {
          "name": "event_set",
          "ordinal": 5,
          "type_info": "Text"
        },
        {
          "name": "event_label",
          "ordinal": 6,
          "type_info": "Text"
        },
        {
          "name": "event_data",
          "ordinal": 7,
          "type_info": "Jsonb"
        },
        {
          "name": "event_occurred_at",
          "ordinal": 8,
          "type_info": "Int8"
        },
        {
          "name": "event_created_by?: AgentId",
          "ordinal": 9,
          "type_info": {
            "Custom": {
              "kind": {
                "Composite": [
                  [
                    "account_id",
                    {
                      "Custom": {
                        "kind": {
                          "Composite": [
                            [
                              "label",
                              "Text"
                            ],
                            [
                              "audience",
                              "Text"
                            ]
                          ]
                        },
                        "name": "account_id"
                      }
                    }
                  ],
                  [
                    "label",
                    "Text"
                  ]
                ]
              },
              "name": "agent_id"
            }
          }
        },
        {
          "name": "created_at",
          "ordinal": 10,
          "type_info": "Timestamptz"
        }
      ],
      "nullable": [
        false,
        false,
        false,
        true,
        true,
        true,
        true,
        true,
        true,
        true,
        false
      ],
      "parameters": {
        "Left": [
          "Uuid",
          "Text",
          "Text",
          "Text",
          "Jsonb",
          "Int8",
          {
            "Custom": {
              "kind": {
                "Composite": [
                  [
                    "account_id",
                    {
                      "Custom": {
                        "kind": {
                          "Composite": [
                            [
                              "label",
                              "Text"
                            ],
                            [
                              "audience",
                              "Text"
                            ]
                          ]
                        },
                        "name": "account_id"
                      }
                    }
                  ],
                  [
                    "label",
                    "Text"
                  ]
                ]
              },
              "name": "agent_id"
            }
          },
          "Uuid",
          {
            "Custom": {
              "kind": {
                "Enum": [
                  "addition",
                  "modification",
                  "removal",
                  "bulk_removal"
                ]
              },
              "name": "change_type"
            }
          }
        ]
      }
    },
    "query": "\n            INSERT INTO change (\n                event_id,\n                event_kind,\n                event_set,\n                event_label,\n                event_data,\n                event_occurred_at,\n                event_created_by,\n                edition_id,\n                kind\n            )\n            VALUES ($1, $2, $3, $4, $5, $6, $7, $8, $9)\n            RETURNING\n                id,\n                edition_id,\n                kind               AS \"kind!: ChangeType\",\n                event_id,\n                event_kind,\n                event_set,\n                event_label,\n                event_data,\n                event_occurred_at,\n                event_created_by   AS \"event_created_by?: AgentId\",\n                created_at\n            "
  },
  "2440978e0eca9fb8327012704e93cf9957d7c9e19280769bd8826d55e15b7a14": {
    "describe": {
      "columns": [],
      "nullable": [],
      "parameters": {
        "Left": [
          "Record",
          "Uuid"
        ]
      }
    },
    "query": "\n            DELETE FROM agent\n            WHERE agent_id = $1\n            AND   room_id  = $2\n            "
  },
  "281c4f58e41fd5ac304028de84507b381470182dd2ded08bd1c496c08ad8f544": {
    "describe": {
      "columns": [
        {
          "name": "id",
          "ordinal": 0,
          "type_info": "Uuid"
        },
        {
          "name": "audience",
          "ordinal": 1,
          "type_info": "Text"
        },
        {
          "name": "source_room_id",
          "ordinal": 2,
          "type_info": "Uuid"
        },
        {
          "name": "time!: Time",
          "ordinal": 3,
          "type_info": "TstzRange"
        },
        {
          "name": "tags",
          "ordinal": 4,
          "type_info": "Json"
        },
        {
          "name": "created_at",
          "ordinal": 5,
          "type_info": "Timestamptz"
        },
        {
          "name": "preserve_history",
          "ordinal": 6,
          "type_info": "Bool"
        },
        {
          "name": "classroom_id",
          "ordinal": 7,
          "type_info": "Uuid"
        },
        {
          "name": "locked_types",
          "ordinal": 8,
          "type_info": "Jsonb"
        },
        {
          "name": "validate_whiteboard_access",
          "ordinal": 9,
          "type_info": "Bool"
        },
        {
          "name": "whiteboard_access",
          "ordinal": 10,
          "type_info": "Jsonb"
        }
      ],
      "nullable": [
        false,
        false,
        true,
        false,
        true,
        false,
        false,
        false,
        false,
        false,
        false
      ],
      "parameters": {
        "Left": [
          "Text",
          "Uuid",
          "TstzRange",
          "Json",
          "Bool",
          "Uuid",
          "Jsonb",
          "Bool",
          "Jsonb"
        ]
      }
    },
    "query": "\n            INSERT INTO room (\n                audience, source_room_id, time, tags, preserve_history, classroom_id,\n                    locked_types, validate_whiteboard_access, whiteboard_access)\n            VALUES ($1, $2, $3, $4, $5, $6, $7, $8, $9)\n            RETURNING\n                id,\n                audience,\n                source_room_id,\n                time AS \"time!: Time\",\n                tags,\n                created_at,\n                preserve_history,\n                classroom_id,\n                locked_types,\n                validate_whiteboard_access,\n                whiteboard_access\n            "
  },
  "30648a371672f6987fc07841a62926a649cd5ad562fb040828ca30be8b362258": {
    "describe": {
      "columns": [
        {
          "name": "id",
          "ordinal": 0,
          "type_info": "Uuid"
        },
        {
          "name": "agent_id!: AgentId",
          "ordinal": 1,
          "type_info": {
            "Custom": {
              "kind": {
                "Composite": [
                  [
                    "account_id",
                    {
                      "Custom": {
                        "kind": {
                          "Composite": [
                            [
                              "label",
                              "Text"
                            ],
                            [
                              "audience",
                              "Text"
                            ]
                          ]
                        },
                        "name": "account_id"
                      }
                    }
                  ],
                  [
                    "label",
                    "Text"
                  ]
                ]
              },
              "name": "agent_id"
            }
          }
        },
        {
          "name": "room_id",
          "ordinal": 2,
          "type_info": "Uuid"
        },
        {
          "name": "status!: Status",
          "ordinal": 3,
          "type_info": {
            "Custom": {
              "kind": {
                "Enum": [
                  "in_progress",
                  "ready"
                ]
              },
              "name": "agent_status"
            }
          }
        },
        {
          "name": "created_at",
          "ordinal": 4,
          "type_info": "Timestamptz"
        },
        {
          "name": "banned",
          "ordinal": 5,
          "type_info": "Bool"
        },
        {
          "name": "reason",
          "ordinal": 6,
          "type_info": "Text"
        }
      ],
      "nullable": [
        false,
        false,
        false,
        false,
        false,
        null,
        true
      ],
      "parameters": {
        "Left": [
          "Uuid",
          {
            "Custom": {
              "kind": {
                "Enum": [
                  "in_progress",
                  "ready"
                ]
              },
              "name": "agent_status"
            }
          },
          "Int8",
          "Int8"
        ]
      }
    },
    "query": "\n            SELECT\n                agent.id,\n                agent_id AS \"agent_id!: AgentId\",\n                agent.room_id,\n                status AS \"status!: Status\",\n                agent.created_at,\n                (rban.created_at IS NOT NULL)::boolean AS banned,\n                rban.reason\n            FROM agent\n            LEFT OUTER JOIN room_ban rban\n            ON rban.room_id = agent.room_id AND rban.account_id = (agent.agent_id).account_id\n            WHERE agent.room_id = $1 AND agent.status = $2\n            ORDER BY created_at DESC\n            LIMIT $3\n            OFFSET $4\n            "
  },
  "3a6408cdf1165e682ed3b1fd96999a97441b7864c9aea918c4226682c3e1e74b": {
    "describe": {
      "columns": [
        {
          "name": "id",
          "ordinal": 0,
          "type_info": "Uuid"
        },
        {
          "name": "room_id",
          "ordinal": 1,
          "type_info": "Uuid"
        },
        {
          "name": "kind",
          "ordinal": 2,
          "type_info": "Text"
        },
        {
          "name": "set",
          "ordinal": 3,
          "type_info": "Text"
        },
        {
          "name": "label",
          "ordinal": 4,
          "type_info": "Text"
        },
        {
          "name": "attribute",
          "ordinal": 5,
          "type_info": "Text"
        },
        {
          "name": "data",
          "ordinal": 6,
          "type_info": "Jsonb"
        },
        {
          "name": "binary_data: PostcardBin<CompactEvent>",
          "ordinal": 7,
          "type_info": "Bytea"
        },
        {
          "name": "occurred_at",
          "ordinal": 8,
          "type_info": "Int8"
        },
        {
          "name": "created_by!: AgentId",
          "ordinal": 9,
          "type_info": {
            "Custom": {
              "kind": {
                "Composite": [
                  [
                    "account_id",
                    {
                      "Custom": {
                        "kind": {
                          "Composite": [
                            [
                              "label",
                              "Text"
                            ],
                            [
                              "audience",
                              "Text"
                            ]
                          ]
                        },
                        "name": "account_id"
                      }
                    }
                  ],
                  [
                    "label",
                    "Text"
                  ]
                ]
              },
              "name": "agent_id"
            }
          }
        },
        {
          "name": "created_at",
          "ordinal": 10,
          "type_info": "Timestamptz"
        },
        {
          "name": "deleted_at",
          "ordinal": 11,
          "type_info": "Timestamptz"
        },
        {
          "name": "original_occurred_at",
          "ordinal": 12,
          "type_info": "Int8"
        },
        {
          "name": "original_created_by: AgentId",
          "ordinal": 13,
          "type_info": {
            "Custom": {
              "kind": {
                "Composite": [
                  [
                    "account_id",
                    {
                      "Custom": {
                        "kind": {
                          "Composite": [
                            [
                              "label",
                              "Text"
                            ],
                            [
                              "audience",
                              "Text"
                            ]
                          ]
                        },
                        "name": "account_id"
                      }
                    }
                  ],
                  [
                    "label",
                    "Text"
                  ]
                ]
              },
              "name": "agent_id"
            }
          }
        },
        {
          "name": "removed",
          "ordinal": 14,
          "type_info": "Bool"
        }
      ],
      "nullable": [
        false,
        false,
        false,
        false,
        true,
        true,
        true,
        true,
        false,
        false,
        false,
        true,
        false,
        false,
        false
      ],
      "parameters": {
        "Left": [
          "Uuid",
          "Text",
          "Text",
          "Text",
          "Text",
          "Jsonb",
          "Int8",
          {
            "Custom": {
              "kind": {
                "Composite": [
                  [
                    "account_id",
                    {
                      "Custom": {
                        "kind": {
                          "Composite": [
                            [
                              "label",
                              "Text"
                            ],
                            [
                              "audience",
                              "Text"
                            ]
                          ]
                        },
                        "name": "account_id"
                      }
                    }
                  ],
                  [
                    "label",
                    "Text"
                  ]
                ]
              },
              "name": "agent_id"
            }
          },
          "Timestamptz",
          "Bool",
          "Bytea",
          "Text",
          "Int8"
        ]
      }
    },
    "query": "\n                    INSERT INTO event (\n                        room_id,\n                        set,\n                        kind,\n                        label,\n                        attribute,\n                        data,\n                        occurred_at,\n                        created_by,\n                        created_at,\n                        removed,\n                        binary_data,\n                        entity_type,\n                        entity_event_id\n                    )\n                    VALUES ($1, $2, $3, $4, $5, $6, $7, $8, $9, $10, $11, $12, $13)\n                    RETURNING\n                        id,\n                        room_id,\n                        kind,\n                        set,\n                        label,\n                        attribute,\n                        data,\n                        binary_data AS \"binary_data: PostcardBin<CompactEvent>\",\n                        occurred_at,\n                        created_by AS \"created_by!: AgentId\",\n                        created_at,\n                        deleted_at,\n                        original_occurred_at,\n                        original_created_by as \"original_created_by: AgentId\",\n                        removed\n                    "
  },
  "3ccb37b70a18987909aafe01c437ad734cf780bec8063e05cb3ea793fd925f6e": {
    "describe": {
      "columns": [
        {
          "name": "id",
          "ordinal": 0,
          "type_info": "Uuid"
        },
        {
          "name": "source_room_id",
          "ordinal": 1,
          "type_info": "Uuid"
        },
        {
          "name": "created_by!: AgentId",
          "ordinal": 2,
          "type_info": {
            "Custom": {
              "kind": {
                "Composite": [
                  [
                    "account_id",
                    {
                      "Custom": {
                        "kind": {
                          "Composite": [
                            [
                              "label",
                              "Text"
                            ],
                            [
                              "audience",
                              "Text"
                            ]
                          ]
                        },
                        "name": "account_id"
                      }
                    }
                  ],
                  [
                    "label",
                    "Text"
                  ]
                ]
              },
              "name": "agent_id"
            }
          }
        },
        {
          "name": "created_at",
          "ordinal": 3,
          "type_info": "Timestamptz"
        }
      ],
      "nullable": [
        false,
        false,
        false,
        false
      ],
      "parameters": {
        "Left": [
          "Uuid",
          {
            "Custom": {
              "kind": {
                "Composite": [
                  [
                    "account_id",
                    {
                      "Custom": {
                        "kind": {
                          "Composite": [
                            [
                              "label",
                              "Text"
                            ],
                            [
                              "audience",
                              "Text"
                            ]
                          ]
                        },
                        "name": "account_id"
                      }
                    }
                  ],
                  [
                    "label",
                    "Text"
                  ]
                ]
              },
              "name": "agent_id"
            }
          }
        ]
      }
    },
    "query": "\n            INSERT INTO edition (source_room_id, created_by)\n            VALUES ($1, $2)\n            RETURNING id, source_room_id, created_by AS \"created_by!: AgentId\", created_at\n            "
  },
  "42e17be7c2e6d4f3f5117aaa2a22874738774994d671853f29648f83d27276ee": {
    "describe": {
      "columns": [
        {
          "name": "room_id",
          "ordinal": 0,
          "type_info": "Uuid"
        },
        {
          "name": "started_at",
          "ordinal": 1,
          "type_info": "Timestamptz"
        },
        {
          "name": "segments!: Segments",
          "ordinal": 2,
          "type_info": "Int8RangeArray"
        },
        {
          "name": "offset",
          "ordinal": 3,
          "type_info": "Int8"
        },
        {
          "name": "created_at",
          "ordinal": 4,
          "type_info": "Timestamptz"
        }
      ],
      "nullable": [
        false,
        false,
        false,
        false,
        false
      ],
      "parameters": {
        "Left": [
          "Uuid",
          "Timestamptz",
          "Int8RangeArray",
          "Int8"
        ]
      }
    },
    "query": "\n            INSERT INTO adjustment (room_id, started_at, segments, \"offset\")\n            VALUES ($1, $2, $3, $4)\n            RETURNING\n                room_id,\n                started_at,\n                segments AS \"segments!: Segments\",\n                \"offset\",\n                created_at\n            "
  },
  "6039c8fc3c3a35e4104b47ef5d3763a5dabb4e7e8a42ddc8f8f5fe787919b28e": {
    "describe": {
      "columns": [
        {
          "name": "id",
          "ordinal": 0,
          "type_info": "Uuid"
        },
        {
          "name": "audience",
          "ordinal": 1,
          "type_info": "Text"
        },
        {
          "name": "source_room_id",
          "ordinal": 2,
          "type_info": "Uuid"
        },
        {
          "name": "time!: Time",
          "ordinal": 3,
          "type_info": "TstzRange"
        },
        {
          "name": "tags",
          "ordinal": 4,
          "type_info": "Json"
        },
        {
          "name": "created_at",
          "ordinal": 5,
          "type_info": "Timestamptz"
        },
        {
          "name": "preserve_history",
          "ordinal": 6,
          "type_info": "Bool"
        },
        {
          "name": "classroom_id",
          "ordinal": 7,
          "type_info": "Uuid"
        },
        {
          "name": "locked_types",
          "ordinal": 8,
          "type_info": "Jsonb"
        },
        {
          "name": "validate_whiteboard_access",
          "ordinal": 9,
          "type_info": "Bool"
        },
        {
          "name": "whiteboard_access",
          "ordinal": 10,
          "type_info": "Jsonb"
        }
      ],
      "nullable": [
        false,
        false,
        true,
        false,
        true,
        false,
        false,
        false,
        false,
        false,
        false
      ],
      "parameters": {
        "Left": [
          "Uuid",
          "TstzRange",
          "Json",
          "Uuid",
          "Jsonb",
          "Jsonb"
        ]
      }
    },
    "query": "\n            UPDATE room\n            SET time = COALESCE($2, time),\n                tags = COALESCE($3::JSON, tags),\n                classroom_id = COALESCE($4, classroom_id),\n                locked_types = COALESCE($5, locked_types),\n                whiteboard_access = COALESCE($6, whiteboard_access)\n            WHERE id = $1\n            RETURNING\n                id,\n                audience,\n                source_room_id,\n                time AS \"time!: Time\",\n                tags,\n                created_at,\n                preserve_history,\n                classroom_id,\n                locked_types,\n                validate_whiteboard_access,\n                whiteboard_access\n            "
  },
  "68c823e1918e06b0b6607c02f59fd4fd33ff885c4bb72f84beae8db06078576b": {
    "describe": {
      "columns": [
        {
          "name": "id",
          "ordinal": 0,
          "type_info": "Uuid"
        },
        {
          "name": "room_id",
          "ordinal": 1,
          "type_info": "Uuid"
        },
        {
          "name": "kind",
          "ordinal": 2,
          "type_info": "Text"
        },
        {
          "name": "set",
          "ordinal": 3,
          "type_info": "Text"
        },
        {
          "name": "label",
          "ordinal": 4,
          "type_info": "Text"
        },
        {
          "name": "attribute",
          "ordinal": 5,
          "type_info": "Text"
        },
        {
          "name": "data",
          "ordinal": 6,
          "type_info": "Jsonb"
        },
        {
          "name": "binary_data: PostcardBin<CompactEvent>",
          "ordinal": 7,
          "type_info": "Bytea"
        },
        {
          "name": "occurred_at",
          "ordinal": 8,
          "type_info": "Int8"
        },
        {
          "name": "created_by!: AgentId",
          "ordinal": 9,
          "type_info": {
            "Custom": {
              "kind": {
                "Composite": [
                  [
                    "account_id",
                    {
                      "Custom": {
                        "kind": {
                          "Composite": [
                            [
                              "label",
                              "Text"
                            ],
                            [
                              "audience",
                              "Text"
                            ]
                          ]
                        },
                        "name": "account_id"
                      }
                    }
                  ],
                  [
                    "label",
                    "Text"
                  ]
                ]
              },
              "name": "agent_id"
            }
          }
        },
        {
          "name": "created_at",
          "ordinal": 10,
          "type_info": "Timestamptz"
        },
        {
          "name": "deleted_at",
          "ordinal": 11,
          "type_info": "Timestamptz"
        },
        {
          "name": "original_occurred_at",
          "ordinal": 12,
          "type_info": "Int8"
        },
        {
          "name": "original_created_by: AgentId",
          "ordinal": 13,
          "type_info": {
            "Custom": {
              "kind": {
                "Composite": [
                  [
                    "account_id",
                    {
                      "Custom": {
                        "kind": {
                          "Composite": [
                            [
                              "label",
                              "Text"
                            ],
                            [
                              "audience",
                              "Text"
                            ]
                          ]
                        },
                        "name": "account_id"
                      }
                    }
                  ],
                  [
                    "label",
                    "Text"
                  ]
                ]
              },
              "name": "agent_id"
            }
          }
        },
        {
          "name": "removed",
          "ordinal": 14,
          "type_info": "Bool"
        }
      ],
      "nullable": [
        false,
        false,
        false,
        false,
        true,
        true,
        true,
        true,
        false,
        false,
        false,
        true,
        false,
        false,
        false
      ],
      "parameters": {
        "Left": [
          "Uuid",
          "Text",
          "Text"
        ]
      }
    },
    "query": "\n            SELECT\n                id,\n                room_id,\n                kind,\n                set,\n                label,\n                attribute,\n                data,\n                binary_data as \"binary_data: PostcardBin<CompactEvent>\",\n                occurred_at,\n                created_by as \"created_by!: AgentId\",\n                created_at,\n                deleted_at,\n                original_occurred_at,\n                original_created_by as \"original_created_by: AgentId\",\n                removed\n            FROM event\n            WHERE deleted_at IS NULL\n            AND   room_id = $1\n            AND   set = $2\n            AND   label = $3\n            ORDER BY occurred_at\n            LIMIT 1\n            "
  },
  "7858c99fbb4b6ab8097c4a6a4863576b46b5921bd58c8489a63d46bc6f139623": {
    "describe": {
      "columns": [
        {
          "name": "id",
          "ordinal": 0,
          "type_info": "Uuid"
        },
        {
          "name": "room_id",
          "ordinal": 1,
          "type_info": "Uuid"
        },
        {
          "name": "kind",
          "ordinal": 2,
          "type_info": "Text"
        },
        {
          "name": "set",
          "ordinal": 3,
          "type_info": "Text"
        },
        {
          "name": "label",
          "ordinal": 4,
          "type_info": "Text"
        },
        {
          "name": "attribute",
          "ordinal": 5,
          "type_info": "Text"
        },
        {
          "name": "data",
          "ordinal": 6,
          "type_info": "Jsonb"
        },
        {
          "name": "binary_data: PostcardBin<CompactEvent>",
          "ordinal": 7,
          "type_info": "Bytea"
        },
        {
          "name": "occurred_at",
          "ordinal": 8,
          "type_info": "Int8"
        },
        {
          "name": "created_by!: AgentId",
          "ordinal": 9,
          "type_info": {
            "Custom": {
              "kind": {
                "Composite": [
                  [
                    "account_id",
                    {
                      "Custom": {
                        "kind": {
                          "Composite": [
                            [
                              "label",
                              "Text"
                            ],
                            [
                              "audience",
                              "Text"
                            ]
                          ]
                        },
                        "name": "account_id"
                      }
                    }
                  ],
                  [
                    "label",
                    "Text"
                  ]
                ]
              },
              "name": "agent_id"
            }
          }
        },
        {
          "name": "created_at",
          "ordinal": 10,
          "type_info": "Timestamptz"
        },
        {
          "name": "deleted_at",
          "ordinal": 11,
          "type_info": "Timestamptz"
        },
        {
          "name": "original_occurred_at",
          "ordinal": 12,
          "type_info": "Int8"
        },
        {
          "name": "original_created_by: AgentId",
          "ordinal": 13,
          "type_info": {
            "Custom": {
              "kind": {
                "Composite": [
                  [
                    "account_id",
                    {
                      "Custom": {
                        "kind": {
                          "Composite": [
                            [
                              "label",
                              "Text"
                            ],
                            [
                              "audience",
                              "Text"
                            ]
                          ]
                        },
                        "name": "account_id"
                      }
                    }
                  ],
                  [
                    "label",
                    "Text"
                  ]
                ]
              },
              "name": "agent_id"
            }
          }
        },
        {
          "name": "removed",
          "ordinal": 14,
          "type_info": "Bool"
        }
      ],
      "nullable": [
        false,
        false,
        false,
        false,
        true,
        true,
        true,
        true,
        false,
        false,
        false,
        true,
        false,
        false,
        false
      ],
      "parameters": {
        "Left": [
          "Uuid",
          "Text",
          "Text",
          "Text",
          "Text",
          "Jsonb",
          "Int8",
          {
            "Custom": {
              "kind": {
                "Composite": [
                  [
                    "account_id",
                    {
                      "Custom": {
                        "kind": {
                          "Composite": [
                            [
                              "label",
                              "Text"
                            ],
                            [
                              "audience",
                              "Text"
                            ]
                          ]
                        },
                        "name": "account_id"
                      }
                    }
                  ],
                  [
                    "label",
                    "Text"
                  ]
                ]
              },
              "name": "agent_id"
            }
          },
          "Bool",
          "Bytea",
          "Text",
          "Int8"
        ]
      }
    },
    "query": "\n                INSERT INTO event (\n                    room_id,\n                    set,\n                    kind,\n                    label,\n                    attribute,\n                    data,\n                    occurred_at,\n                    created_by,\n                    removed,\n                    binary_data,\n                    entity_type,\n                    entity_event_id\n                )\n                VALUES ($1, $2, $3, $4, $5, $6, $7, $8, $9, $10, $11, $12)\n                RETURNING\n                    id,\n                    room_id,\n                    kind,\n                    set,\n                    label,\n                    attribute,\n                    data,\n                    binary_data AS \"binary_data: PostcardBin<CompactEvent>\",\n                    occurred_at,\n                    created_by AS \"created_by!: AgentId\",\n                    created_at,\n                    deleted_at,\n                    original_occurred_at,\n                    original_created_by as \"original_created_by: AgentId\",\n                    removed\n                "
  },
  "7ceae51be9df68b6cc8b84ab1a3ad496654cc378148aed37349ffe7ab4e4a982": {
    "describe": {
      "columns": [
        {
          "name": "id",
          "ordinal": 0,
          "type_info": "Uuid"
        },
        {
          "name": "agent_id!: AgentId",
          "ordinal": 1,
          "type_info": {
            "Custom": {
              "kind": {
                "Composite": [
                  [
                    "account_id",
                    {
                      "Custom": {
                        "kind": {
                          "Composite": [
                            [
                              "label",
                              "Text"
                            ],
                            [
                              "audience",
                              "Text"
                            ]
                          ]
                        },
                        "name": "account_id"
                      }
                    }
                  ],
                  [
                    "label",
                    "Text"
                  ]
                ]
              },
              "name": "agent_id"
            }
          }
        },
        {
          "name": "room_id",
          "ordinal": 2,
          "type_info": "Uuid"
        },
        {
          "name": "status!: Status",
          "ordinal": 3,
          "type_info": {
            "Custom": {
              "kind": {
                "Enum": [
                  "in_progress",
                  "ready"
                ]
              },
              "name": "agent_status"
            }
          }
        },
        {
          "name": "created_at",
          "ordinal": 4,
          "type_info": "Timestamptz"
        },
        {
          "name": "banned",
          "ordinal": 5,
          "type_info": "Bool"
        },
        {
          "name": "reason",
          "ordinal": 6,
          "type_info": "Text"
        }
      ],
      "nullable": [
        false,
        false,
        false,
        false,
        false,
        null,
        true
      ],
      "parameters": {
        "Left": [
          "Record",
          "Uuid"
        ]
      }
    },
    "query": "\n            SELECT\n                agent.id,\n                agent_id AS \"agent_id!: AgentId\",\n                agent.room_id,\n                status AS \"status!: Status\",\n                agent.created_at,\n                (rban.created_at IS NOT NULL)::boolean AS banned,\n                rban.reason\n            FROM agent\n            LEFT OUTER JOIN room_ban rban\n            ON rban.room_id = agent.room_id AND rban.account_id = (agent.agent_id).account_id\n            WHERE agent_id = $1 AND agent.room_id = $2\n            LIMIT 1\n            "
  },
  "8968bd8bf4e0ed732656caabd871b81f7f7cef3054501b8401634bca7bf2fc91": {
    "describe": {
      "columns": [
        {
          "name": "edition_id",
          "ordinal": 0,
          "type_info": "Uuid"
        },
        {
          "name": "edition_source_room_id",
          "ordinal": 1,
          "type_info": "Uuid"
        },
        {
          "name": "edition_created_by!: AgentId",
          "ordinal": 2,
          "type_info": {
            "Custom": {
              "kind": {
                "Composite": [
                  [
                    "account_id",
                    {
                      "Custom": {
                        "kind": {
                          "Composite": [
                            [
                              "label",
                              "Text"
                            ],
                            [
                              "audience",
                              "Text"
                            ]
                          ]
                        },
                        "name": "account_id"
                      }
                    }
                  ],
                  [
                    "label",
                    "Text"
                  ]
                ]
              },
              "name": "agent_id"
            }
          }
        },
        {
          "name": "edition_created_at",
          "ordinal": 3,
          "type_info": "Timestamptz"
        },
        {
          "name": "room_id",
          "ordinal": 4,
          "type_info": "Uuid"
        },
        {
          "name": "room_audience",
          "ordinal": 5,
          "type_info": "Text"
        },
        {
          "name": "room_source_room_id",
          "ordinal": 6,
          "type_info": "Uuid"
        },
        {
          "name": "room_time!: RoomTime",
          "ordinal": 7,
          "type_info": "TstzRange"
        },
        {
          "name": "room_tags",
          "ordinal": 8,
          "type_info": "Json"
        },
        {
          "name": "room_created_at",
          "ordinal": 9,
          "type_info": "Timestamptz"
        },
        {
          "name": "room_preserve_history",
          "ordinal": 10,
          "type_info": "Bool"
        },
        {
          "name": "room_classroom_id",
          "ordinal": 11,
          "type_info": "Uuid"
        }
      ],
      "nullable": [
        false,
        false,
        false,
        false,
        false,
        false,
        true,
        false,
        true,
        false,
        false,
        false
      ],
      "parameters": {
        "Left": [
          "Uuid"
        ]
      }
    },
    "query": "\n            SELECT\n                e.id               AS edition_id,\n                e.source_room_id   AS edition_source_room_id,\n                e.created_by       AS \"edition_created_by!: AgentId\",\n                e.created_at       AS edition_created_at,\n                r.id               AS room_id,\n                r.audience         AS room_audience,\n                r.source_room_id   AS room_source_room_id,\n                r.time             AS \"room_time!: RoomTime\",\n                r.tags             AS room_tags,\n                r.created_at       AS room_created_at,\n                r.preserve_history AS room_preserve_history,\n                r.classroom_id     AS room_classroom_id\n            FROM edition AS e\n            INNER JOIN room AS r\n            ON r.id = e.source_room_id\n            WHERE e.id = $1\n            "
  },
  "89ff9548fe61a7781889c34831450292ee8ef8158bc5d5f979114e7e7911fa06": {
    "describe": {
      "columns": [
        {
          "name": "id",
          "ordinal": 0,
          "type_info": "Uuid"
        },
        {
          "name": "source_room_id",
          "ordinal": 1,
          "type_info": "Uuid"
        },
        {
          "name": "created_by!: AgentId",
          "ordinal": 2,
          "type_info": {
            "Custom": {
              "kind": {
                "Composite": [
                  [
                    "account_id",
                    {
                      "Custom": {
                        "kind": {
                          "Composite": [
                            [
                              "label",
                              "Text"
                            ],
                            [
                              "audience",
                              "Text"
                            ]
                          ]
                        },
                        "name": "account_id"
                      }
                    }
                  ],
                  [
                    "label",
                    "Text"
                  ]
                ]
              },
              "name": "agent_id"
            }
          }
        },
        {
          "name": "created_at",
          "ordinal": 3,
          "type_info": "Timestamptz"
        }
      ],
      "nullable": [
        false,
        false,
        false,
        false
      ],
      "parameters": {
        "Left": [
          "Uuid",
          "Timestamptz",
          "Int8"
        ]
      }
    },
    "query": "\n            SELECT id, source_room_id, created_by AS \"created_by!: AgentId\", created_at\n            FROM edition\n            WHERE source_room_id = $1\n            AND   created_at > COALESCE($2, TO_TIMESTAMP(0))\n            ORDER BY created_at DESC\n            LIMIT $3\n            "
  },
<<<<<<< HEAD
  "930f07dc962d20a347900265ce185c5a7e35824443a42500cc4397ad26cf8169": {
    "describe": {
      "columns": [
        {
          "name": "id",
          "ordinal": 0,
          "type_info": "Uuid"
        },
        {
          "name": "room_id",
          "ordinal": 1,
          "type_info": "Uuid"
        },
        {
          "name": "kind",
          "ordinal": 2,
          "type_info": "Text"
        },
        {
          "name": "set",
          "ordinal": 3,
          "type_info": "Text"
        },
        {
          "name": "label",
          "ordinal": 4,
          "type_info": "Text"
        },
        {
          "name": "attribute",
          "ordinal": 5,
          "type_info": "Text"
        },
        {
          "name": "data",
          "ordinal": 6,
          "type_info": "Jsonb"
        },
        {
          "name": "binary_data: PostcardBin<CompactEvent>",
          "ordinal": 7,
          "type_info": "Bytea"
        },
        {
          "name": "occurred_at",
          "ordinal": 8,
          "type_info": "Int8"
        },
        {
          "name": "created_by!: AgentId",
          "ordinal": 9,
          "type_info": {
            "Custom": {
              "kind": {
                "Composite": [
                  [
                    "account_id",
                    {
                      "Custom": {
                        "kind": {
                          "Composite": [
                            [
                              "label",
                              "Text"
                            ],
                            [
                              "audience",
                              "Text"
                            ]
                          ]
                        },
                        "name": "account_id"
                      }
                    }
                  ],
                  [
                    "label",
                    "Text"
                  ]
                ]
              },
              "name": "agent_id"
            }
          }
        },
        {
          "name": "created_at",
          "ordinal": 10,
          "type_info": "Timestamptz"
        },
        {
          "name": "deleted_at",
          "ordinal": 11,
          "type_info": "Timestamptz"
        },
        {
          "name": "original_occurred_at",
          "ordinal": 12,
          "type_info": "Int8"
        },
        {
          "name": "original_created_by: AgentId",
          "ordinal": 13,
          "type_info": {
            "Custom": {
              "kind": {
                "Composite": [
                  [
                    "account_id",
                    {
                      "Custom": {
                        "kind": {
                          "Composite": [
                            [
                              "label",
                              "Text"
                            ],
                            [
                              "audience",
                              "Text"
                            ]
                          ]
                        },
                        "name": "account_id"
                      }
                    }
                  ],
                  [
                    "label",
                    "Text"
                  ]
                ]
              },
              "name": "agent_id"
            }
          }
        },
        {
          "name": "removed",
          "ordinal": 14,
          "type_info": "Bool"
        }
      ],
      "nullable": [
        false,
        false,
        false,
        false,
        true,
        true,
        true,
        true,
        false,
        false,
        false,
        true,
        false,
        false,
        false
      ],
      "parameters": {
        "Left": [
          "Uuid",
          "Text",
          "Text",
          "Text",
          "Text",
          "Jsonb",
          "Int8",
          {
            "Custom": {
              "kind": {
                "Composite": [
                  [
                    "account_id",
                    {
                      "Custom": {
                        "kind": {
                          "Composite": [
                            [
                              "label",
                              "Text"
                            ],
                            [
                              "audience",
                              "Text"
                            ]
                          ]
                        },
                        "name": "account_id"
                      }
                    }
                  ],
                  [
                    "label",
                    "Text"
                  ]
                ]
              },
              "name": "agent_id"
            }
          },
          "Bool",
          "Bytea"
        ]
      }
    },
    "query": "\n                INSERT INTO event (\n                    room_id,\n                    set,\n                    kind,\n                    label,\n                    attribute,\n                    data,\n                    occurred_at,\n                    created_by,\n                    removed,\n                    binary_data\n                )\n                VALUES ($1, $2, $3, $4, $5, $6, $7, $8, $9, $10)\n                RETURNING\n                    id,\n                    room_id,\n                    kind,\n                    set,\n                    label,\n                    attribute,\n                    data,\n                    binary_data AS \"binary_data: PostcardBin<CompactEvent>\",\n                    occurred_at,\n                    created_by AS \"created_by!: AgentId\",\n                    created_at,\n                    deleted_at,\n                    original_occurred_at,\n                    original_created_by as \"original_created_by: AgentId\",\n                    removed\n                "
  },
  "94b0f3542791a00d3b45d26e1b3bd13c3569a04227d1a12a69459086355a6c5a": {
    "describe": {
      "columns": [
        {
          "name": "id",
          "ordinal": 0,
          "type_info": "Uuid"
        },
        {
          "name": "room_id",
          "ordinal": 1,
          "type_info": "Uuid"
        },
        {
          "name": "kind",
          "ordinal": 2,
          "type_info": "Text"
        },
        {
          "name": "set",
          "ordinal": 3,
          "type_info": "Text"
        },
        {
          "name": "label",
          "ordinal": 4,
          "type_info": "Text"
        },
        {
          "name": "data!: Value",
          "ordinal": 5,
          "type_info": "Jsonb"
        },
        {
          "name": "occurred_at",
          "ordinal": 6,
          "type_info": "Int8"
        },
        {
          "name": "created_at",
          "ordinal": 7,
          "type_info": "Timestamptz"
        },
        {
          "name": "deleted_at",
          "ordinal": 8,
          "type_info": "Timestamptz"
        },
        {
          "name": "created_by!: AgentId",
          "ordinal": 9,
          "type_info": {
            "Custom": {
              "kind": {
                "Composite": [
                  [
                    "account_id",
                    {
                      "Custom": {
                        "kind": {
                          "Composite": [
                            [
                              "label",
                              "Text"
                            ],
                            [
                              "audience",
                              "Text"
                            ]
                          ]
                        },
                        "name": "account_id"
                      }
                    }
                  ],
                  [
                    "label",
                    "Text"
                  ]
                ]
              },
              "name": "agent_id"
            }
          }
        },
        {
          "name": "original_created_by!: AgentId",
          "ordinal": 10,
          "type_info": {
            "Custom": {
              "kind": {
                "Composite": [
                  [
                    "account_id",
                    {
                      "Custom": {
                        "kind": {
                          "Composite": [
                            [
                              "label",
                              "Text"
                            ],
                            [
                              "audience",
                              "Text"
                            ]
                          ]
                        },
                        "name": "account_id"
                      }
                    }
                  ],
                  [
                    "label",
                    "Text"
                  ]
                ]
              },
              "name": "agent_id"
            }
          }
        },
        {
          "name": "original_occurred_at",
          "ordinal": 11,
          "type_info": "Int8"
        },
        {
          "name": "removed",
          "ordinal": 12,
          "type_info": "Bool"
        },
        {
          "name": "attribute",
          "ordinal": 13,
          "type_info": "Text"
        }
      ],
      "nullable": [
        false,
        false,
        false,
        false,
        true,
        true,
        false,
        false,
        true,
        false,
        false,
        false,
        false,
        true
      ],
      "parameters": {
        "Left": [
          "Uuid",
          "Text",
          "Text",
          "Text",
          "TextArray",
          "Int8",
          "Int8"
        ]
      }
    },
    "query": "\n                    SELECT\n                        id,\n                        room_id,\n                        kind,\n                        set,\n                        label,\n                        data                AS \"data!: Value\",\n                        occurred_at,\n                        created_at,\n                        deleted_at,\n                        created_by          AS \"created_by!: AgentId\",\n                        original_created_by AS \"original_created_by!: AgentId\",\n                        original_occurred_at,\n                        removed,\n                        attribute\n                    FROM event\n                    WHERE deleted_at IS NULL\n                        AND ($1::uuid IS NULL OR (room_id = $1::uuid))\n                        AND ($2::text IS NULL OR (set = $2::text))\n                        AND ($3::text IS NULL OR (label = $3::text))\n                        AND ($4::text IS NULL OR (attribute = $4::text))\n                        AND (array_length($5::text[], 1) = 0 OR (kind = ANY($5)))\n                        AND ($6::bigint IS NULL OR (occurred_at > $6::bigint))\n                    ORDER BY occurred_at ASC, created_at ASC LIMIT $7\n                    "
  },
=======
>>>>>>> 49059056
  "96ca15b6812ff9ec3fc998fe3651d09d83ed927466773ee1da1e84c29d45748c": {
    "describe": {
      "columns": [],
      "nullable": [],
      "parameters": {
        "Left": [
          "Uuid",
          "Text"
        ]
      }
    },
    "query": "\n            DELETE FROM event\n            WHERE deleted_at IS NULL\n            AND   room_id = $1\n            AND   kind = $2\n            "
  },
  "9906924993483dc3ae45113f9be74f761218f0d6101ac5f3777ce0cd2dca74b3": {
    "describe": {
      "columns": [
        {
          "name": "id",
          "ordinal": 0,
          "type_info": "Uuid"
        },
        {
          "name": "agent_id!: AgentId",
          "ordinal": 1,
          "type_info": {
            "Custom": {
              "kind": {
                "Composite": [
                  [
                    "account_id",
                    {
                      "Custom": {
                        "kind": {
                          "Composite": [
                            [
                              "label",
                              "Text"
                            ],
                            [
                              "audience",
                              "Text"
                            ]
                          ]
                        },
                        "name": "account_id"
                      }
                    }
                  ],
                  [
                    "label",
                    "Text"
                  ]
                ]
              },
              "name": "agent_id"
            }
          }
        },
        {
          "name": "room_id",
          "ordinal": 2,
          "type_info": "Uuid"
        },
        {
          "name": "status!: Status",
          "ordinal": 3,
          "type_info": {
            "Custom": {
              "kind": {
                "Enum": [
                  "in_progress",
                  "ready"
                ]
              },
              "name": "agent_status"
            }
          }
        },
        {
          "name": "created_at",
          "ordinal": 4,
          "type_info": "Timestamptz"
        }
      ],
      "nullable": [
        false,
        false,
        false,
        false,
        false
      ],
      "parameters": {
        "Left": [
          "Record",
          "Uuid",
          {
            "Custom": {
              "kind": {
                "Enum": [
                  "in_progress",
                  "ready"
                ]
              },
              "name": "agent_status"
            }
          }
        ]
      }
    },
    "query": "\n            UPDATE agent\n            SET status = $3\n            WHERE agent_id = $1\n            AND   room_id = $2\n            RETURNING\n                id,\n                agent_id AS \"agent_id!: AgentId\",\n                room_id,\n                status AS \"status!: Status\",\n                created_at\n            "
  },
  "9c5ff70c8ad954d5ff80eb64b50f3a51220e18ca84775a08893e59654491b649": {
    "describe": {
      "columns": [],
      "nullable": [],
      "parameters": {
        "Left": [
          "Record",
          "Uuid"
        ]
      }
    },
    "query": "\n            DELETE FROM room_ban\n            WHERE account_id = $1\n            AND   room_id  = $2\n            "
  },
  "9ce35e70d896cf9b3c63b1028434eb2220443c5c78e1220fa19c8a9c0f3626ec": {
    "describe": {
      "columns": [],
      "nullable": [],
      "parameters": {
        "Left": [
          "Uuid"
        ]
      }
    },
    "query": "DELETE FROM edition WHERE id = $1"
  },
  "a3a2c1aee41c9e9fec5488b82dc9ed7c9b021161a9b154e59cafdc7328d64f97": {
    "describe": {
      "columns": [
        {
          "name": "id",
          "ordinal": 0,
          "type_info": "Uuid"
        },
        {
          "name": "room_id",
          "ordinal": 1,
          "type_info": "Uuid"
        },
        {
          "name": "kind",
          "ordinal": 2,
          "type_info": "Text"
        },
        {
          "name": "set",
          "ordinal": 3,
          "type_info": "Text"
        },
        {
          "name": "label",
          "ordinal": 4,
          "type_info": "Text"
        },
        {
          "name": "data!: Value",
          "ordinal": 5,
          "type_info": "Jsonb"
        },
        {
          "name": "occurred_at",
          "ordinal": 6,
          "type_info": "Int8"
        },
        {
          "name": "created_at",
          "ordinal": 7,
          "type_info": "Timestamptz"
        },
        {
          "name": "deleted_at",
          "ordinal": 8,
          "type_info": "Timestamptz"
        },
        {
          "name": "created_by!: AgentId",
          "ordinal": 9,
          "type_info": {
            "Custom": {
              "kind": {
                "Composite": [
                  [
                    "account_id",
                    {
                      "Custom": {
                        "kind": {
                          "Composite": [
                            [
                              "label",
                              "Text"
                            ],
                            [
                              "audience",
                              "Text"
                            ]
                          ]
                        },
                        "name": "account_id"
                      }
                    }
                  ],
                  [
                    "label",
                    "Text"
                  ]
                ]
              },
              "name": "agent_id"
            }
          }
        },
        {
          "name": "original_created_by!: AgentId",
          "ordinal": 10,
          "type_info": {
            "Custom": {
              "kind": {
                "Composite": [
                  [
                    "account_id",
                    {
                      "Custom": {
                        "kind": {
                          "Composite": [
                            [
                              "label",
                              "Text"
                            ],
                            [
                              "audience",
                              "Text"
                            ]
                          ]
                        },
                        "name": "account_id"
                      }
                    }
                  ],
                  [
                    "label",
                    "Text"
                  ]
                ]
              },
              "name": "agent_id"
            }
          }
        },
        {
          "name": "original_occurred_at",
          "ordinal": 11,
          "type_info": "Int8"
        },
        {
          "name": "removed",
          "ordinal": 12,
          "type_info": "Bool"
        },
        {
          "name": "attribute",
          "ordinal": 13,
          "type_info": "Text"
        }
      ],
      "nullable": [
        false,
        false,
        false,
        false,
        true,
        true,
        false,
        false,
        true,
        false,
        false,
        false,
        false,
        true
      ],
      "parameters": {
        "Left": [
          "Uuid",
          "Text",
          "Text",
          "Text",
          "TextArray",
          "Int8",
          "Int8"
        ]
      }
    },
    "query": "\n                    SELECT\n                        id,\n                        room_id,\n                        kind,\n                        set,\n                        label,\n                        data                AS \"data!: Value\",\n                        occurred_at,\n                        created_at,\n                        deleted_at,\n                        created_by          AS \"created_by!: AgentId\",\n                        original_created_by AS \"original_created_by!: AgentId\",\n                        original_occurred_at,\n                        removed,\n                        attribute\n                    FROM event\n                    WHERE deleted_at IS NULL\n                        AND ($1::uuid IS NULL OR (room_id = $1::uuid))\n                        AND ($2::text IS NULL OR (set = $2::text))\n                        AND ($3::text IS NULL OR (label = $3::text))\n                        AND ($4::text IS NULL OR (attribute = $4::text))\n                        AND (array_length($5::text[], 1) = 0 OR (kind = ANY($5)))\n                        AND ($6::bigint IS NULL OR (occurred_at <= $6::bigint))\n                    ORDER BY occurred_at DESC, created_at DESC LIMIT $7\n                    "
  },
  "ac9057b29aa15bfce1867dca3324e3c3b27a6bb4184588bc6cca99ccc9e6cfca": {
    "describe": {
      "columns": [
        {
          "name": "change_id",
          "ordinal": 0,
          "type_info": "Uuid"
        },
        {
          "name": "change_edition_id",
          "ordinal": 1,
          "type_info": "Uuid"
        },
        {
          "name": "change_kind!: ChangeType",
          "ordinal": 2,
          "type_info": {
            "Custom": {
              "kind": {
                "Enum": [
                  "addition",
                  "modification",
                  "removal",
                  "bulk_removal"
                ]
              },
              "name": "change_type"
            }
          }
        },
        {
          "name": "change_event_id",
          "ordinal": 3,
          "type_info": "Uuid"
        },
        {
          "name": "change_event_kind",
          "ordinal": 4,
          "type_info": "Text"
        },
        {
          "name": "change_event_set",
          "ordinal": 5,
          "type_info": "Text"
        },
        {
          "name": "change_event_label",
          "ordinal": 6,
          "type_info": "Text"
        },
        {
          "name": "change_event_data",
          "ordinal": 7,
          "type_info": "Jsonb"
        },
        {
          "name": "change_event_occurred_at",
          "ordinal": 8,
          "type_info": "Int8"
        },
        {
          "name": "change_event_created_by?: AgentId",
          "ordinal": 9,
          "type_info": {
            "Custom": {
              "kind": {
                "Composite": [
                  [
                    "account_id",
                    {
                      "Custom": {
                        "kind": {
                          "Composite": [
                            [
                              "label",
                              "Text"
                            ],
                            [
                              "audience",
                              "Text"
                            ]
                          ]
                        },
                        "name": "account_id"
                      }
                    }
                  ],
                  [
                    "label",
                    "Text"
                  ]
                ]
              },
              "name": "agent_id"
            }
          }
        },
        {
          "name": "change_created_at",
          "ordinal": 10,
          "type_info": "Timestamptz"
        },
        {
          "name": "room_id",
          "ordinal": 11,
          "type_info": "Uuid"
        },
        {
          "name": "room_audience",
          "ordinal": 12,
          "type_info": "Text"
        },
        {
          "name": "room_source_room_id",
          "ordinal": 13,
          "type_info": "Uuid"
        },
        {
          "name": "room_time!: RoomTime",
          "ordinal": 14,
          "type_info": "TstzRange"
        },
        {
          "name": "room_tags",
          "ordinal": 15,
          "type_info": "Json"
        },
        {
          "name": "room_created_at",
          "ordinal": 16,
          "type_info": "Timestamptz"
        },
        {
          "name": "room_preserve_history",
          "ordinal": 17,
          "type_info": "Bool"
        },
        {
          "name": "room_classroom_id",
          "ordinal": 18,
          "type_info": "Uuid"
        }
      ],
      "nullable": [
        false,
        false,
        false,
        true,
        true,
        true,
        true,
        true,
        true,
        true,
        false,
        false,
        false,
        true,
        false,
        true,
        false,
        false,
        false
      ],
      "parameters": {
        "Left": [
          "Uuid"
        ]
      }
    },
    "query": "\n                SELECT\n                    c.id                 AS change_id,\n                    c.edition_id         AS change_edition_id,\n                    c.kind               AS \"change_kind!: ChangeType\",\n                    c.event_id           AS change_event_id,\n                    c.event_kind         AS change_event_kind,\n                    c.event_set          AS change_event_set,\n                    c.event_label        AS change_event_label,\n                    c.event_data         AS change_event_data,\n                    c.event_occurred_at  AS change_event_occurred_at,\n                    c.event_created_by   AS \"change_event_created_by?: AgentId\",\n                    c.created_at         AS change_created_at,\n                    r.id                 AS room_id,\n                    r.audience           AS room_audience,\n                    r.source_room_id     AS room_source_room_id,\n                    r.time               AS \"room_time!: RoomTime\",\n                    r.tags               AS room_tags,\n                    r.created_at         AS room_created_at,\n                    r.preserve_history   AS room_preserve_history,\n                    r.classroom_id       AS room_classroom_id\n                FROM change AS c\n                INNER JOIN edition AS e\n                ON e.id = c.edition_id\n                INNER JOIN room AS r\n                ON r.id = e.source_room_id\n                WHERE c.id = $1\n                "
  },
  "b0886a7c8f8578cc1150132512db878c10c584c724a307c170cc1ad27a523904": {
    "describe": {
      "columns": [],
      "nullable": [],
      "parameters": {
        "Left": [
          "Uuid",
          "Uuid",
          "Uuid",
          "Int8Array",
          "Int8Array",
          "Numeric"
        ]
      }
    },
    "query": "\n        WITH\n            gap_starts AS (\n                SELECT start, ROW_NUMBER() OVER () AS row_number\n                FROM UNNEST($4::BIGINT[]) AS start\n            ),\n            gap_stops AS (\n                SELECT stop, ROW_NUMBER() OVER () AS row_number\n                FROM UNNEST($5::BIGINT[]) AS stop\n            ),\n            gaps AS (\n                SELECT start, stop\n                FROM gap_starts, gap_stops\n                WHERE gap_stops.row_number = gap_starts.row_number\n            )\n        INSERT INTO event (id, room_id, kind, set, label, data, binary_data, occurred_at, created_by, created_at)\n        SELECT\n            id,\n            room_id,\n            kind,\n            set,\n            label,\n            data,\n            binary_data,\n            occurred_at + ROW_NUMBER() OVER (partition by occurred_at order by created_at) - 1 + $6,\n            created_by,\n            created_at\n        FROM (\n            SELECT\n                gen_random_uuid() AS id,\n                $2::UUID AS room_id,\n                (CASE change.kind\n                        WHEN 'addition' THEN change.event_kind\n                        WHEN 'modification' THEN COALESCE(change.event_kind, event.kind)\n                        ELSE event.kind\n                    END\n                ) AS kind,\n                (CASE change.kind\n                    WHEN 'addition' THEN COALESCE(change.event_set, change.event_kind)\n                    WHEN 'modification' THEN COALESCE(change.event_set, event.set, change.event_kind, event.kind)\n                    ELSE event.set\n                    END\n                ) AS set,\n                (CASE change.kind\n                    WHEN 'addition' THEN change.event_label\n                    WHEN 'modification' THEN COALESCE(change.event_label, event.label)\n                    ELSE event.label\n                    END\n                ) AS label,\n                (CASE change.kind\n                    WHEN 'addition' THEN change.event_data\n                    WHEN 'modification' THEN COALESCE(change.event_data, event.data)\n                    ELSE event.data\n                    END\n                ) AS data,\n                event.binary_data,\n                (\n                    (CASE change.kind\n                        WHEN 'addition' THEN change.event_occurred_at\n                        WHEN 'modification' THEN COALESCE(change.event_occurred_at, event.occurred_at)\n                        ELSE event.occurred_at\n                        END\n                    ) - (\n                        SELECT COALESCE(SUM(LEAST(stop, occurred_at) - start), 0)\n                        FROM gaps\n                        WHERE start < occurred_at\n                    )\n                ) AS occurred_at,\n                (CASE change.kind\n                    WHEN 'addition' THEN change.event_created_by\n                    ELSE event.created_by\n                    END\n                ) AS created_by,\n                COALESCE(event.created_at, NOW()) as created_at\n            FROM\n                (SELECT * FROM event WHERE event.room_id = $1 AND deleted_at IS NULL)\n                AS event\n                FULL OUTER JOIN\n                (SELECT * FROM change WHERE change.edition_id = $3)\n                AS change\n                ON change.event_id = event.id\n            WHERE\n                ((event.room_id = $1 AND deleted_at IS NULL) OR event.id IS NULL)\n                AND\n                ((change.edition_id = $3 AND change.kind <> 'removal') OR change.id IS NULL)\n        ) AS subquery\n        "
  },
  "b26d7e032b5b16d95f984534ee9d27353bb0037433d641fc11a44dd02855373f": {
    "describe": {
      "columns": [
        {
          "name": "id",
          "ordinal": 0,
          "type_info": "Uuid"
        },
        {
          "name": "account_id!: AccountId",
          "ordinal": 1,
          "type_info": {
            "Custom": {
              "kind": {
                "Composite": [
                  [
                    "label",
                    "Text"
                  ],
                  [
                    "audience",
                    "Text"
                  ]
                ]
              },
              "name": "account_id"
            }
          }
        },
        {
          "name": "room_id",
          "ordinal": 2,
          "type_info": "Uuid"
        },
        {
          "name": "reason",
          "ordinal": 3,
          "type_info": "Text"
        },
        {
          "name": "created_at",
          "ordinal": 4,
          "type_info": "Timestamptz"
        }
      ],
      "nullable": [
        false,
        false,
        false,
        true,
        false
      ],
      "parameters": {
        "Left": [
          "Uuid"
        ]
      }
    },
    "query": "\n            SELECT\n                id, account_id AS \"account_id!: AccountId\",\n                room_id, reason, created_at\n            FROM room_ban\n            WHERE room_id = $1\n            "
  },
  "b771c0e8eed8ffd16ade348170b5a179477e9b813019b2b42a5f8a3dc7d7c4c0": {
    "describe": {
      "columns": [],
      "nullable": [],
      "parameters": {
        "Left": [
          "Int8Array",
          "Int8Array",
          "Uuid",
          "Numeric",
          "Uuid"
        ]
      }
    },
    "query": "\n        WITH\n            gap_starts AS (\n                SELECT start, ROW_NUMBER() OVER () AS row_number\n                FROM UNNEST($1::BIGINT[]) AS start\n            ),\n            gap_stops AS (\n                SELECT stop, ROW_NUMBER() OVER () AS row_number\n                FROM UNNEST($2::BIGINT[]) AS stop\n            ),\n            gaps AS (\n                SELECT start, stop\n                FROM gap_starts, gap_stops\n                WHERE gap_stops.row_number = gap_starts.row_number\n            )\n        INSERT INTO event (id, room_id, kind, set, label, data, binary_data, attribute, removed, occurred_at, created_by, created_at)\n        SELECT\n            id,\n            room_id,\n            kind,\n            set,\n            label,\n            data,\n            binary_data,\n            attribute,\n            removed,\n            -- Monotonization\n            -- cutstarts and cutstops are left as is to avoid skew\n            (\n                CASE kind\n                WHEN 'stream' THEN occurred_at\n                ELSE occurred_at + ROW_NUMBER() OVER (PARTITION BY occurred_at, kind = 'stream' ORDER BY created_at) - 1\n                END\n            ),\n            created_by,\n            created_at\n        FROM (\n            SELECT\n                gen_random_uuid() AS id,\n                $3::UUID AS room_id,\n                kind,\n                set,\n                label,\n                data,\n                binary_data,\n                attribute,\n                removed,\n                (\n                    CASE occurred_at <= (SELECT stop FROM gaps WHERE start = 0)\n                    WHEN TRUE THEN 0\n                    ELSE occurred_at - (\n                        SELECT COALESCE(SUM(LEAST(stop, occurred_at) - start), 0)\n                        FROM gaps\n                        WHERE start < occurred_at\n                        AND   start >= 0\n                    )\n                    END\n                ) + $4 AS occurred_at,\n                created_by,\n                created_at\n            FROM event\n            WHERE room_id = $5\n            AND   deleted_at IS NULL\n        ) AS sub\n        "
  },
  "c28ed4947111a2db3a47e016f7eca674ee55fe13cfb5ec0d9258e398be21fff5": {
    "describe": {
      "columns": [
        {
          "name": "total",
          "ordinal": 0,
          "type_info": "Int8"
        }
      ],
      "nullable": [
        null
      ],
      "parameters": {
        "Left": [
          "Uuid",
          "Text",
          "Int8",
          "Int8"
        ]
      }
    },
    "query": "SELECT COUNT(1) as total FROM (\n                    SELECT DISTINCT ON(original_occurred_at, label)\n                        *,\n                        bool_or(removed) OVER (\n                            PARTITION BY room_id, set, label\n                            ORDER BY occurred_at DESC\n                        ) AS removed_windowed\n                    FROM event\n                    WHERE deleted_at IS NULL\n                    AND   room_id = $1\n                    AND   set = $2\n                    AND   original_occurred_at < $3\n                    AND   occurred_at < COALESCE($4, 9223372036854775807)\n                    ORDER BY original_occurred_at DESC, label ASC, occurred_at DESC\n                ) subq\n                WHERE removed_windowed = 'f'\n                "
  },
  "d5627598d3da1032cb1e21ea6235eea133cf69fa53234fcbbe62ad9b1e801eb5": {
    "describe": {
      "columns": [
        {
          "name": "id",
          "ordinal": 0,
          "type_info": "Uuid"
        },
        {
          "name": "room_id",
          "ordinal": 1,
          "type_info": "Uuid"
        },
        {
          "name": "kind",
          "ordinal": 2,
          "type_info": "Text"
        },
        {
          "name": "set",
          "ordinal": 3,
          "type_info": "Text"
        },
        {
          "name": "label",
          "ordinal": 4,
          "type_info": "Text"
        },
        {
          "name": "attribute",
          "ordinal": 5,
          "type_info": "Text"
        },
        {
          "name": "data",
          "ordinal": 6,
          "type_info": "Jsonb"
        },
        {
          "name": "binary_data: PostcardBin<CompactEvent>",
          "ordinal": 7,
          "type_info": "Bytea"
        },
        {
          "name": "occurred_at",
          "ordinal": 8,
          "type_info": "Int8"
        },
        {
          "name": "created_by!: AgentId",
          "ordinal": 9,
          "type_info": {
            "Custom": {
              "kind": {
                "Composite": [
                  [
                    "account_id",
                    {
                      "Custom": {
                        "kind": {
                          "Composite": [
                            [
                              "label",
                              "Text"
                            ],
                            [
                              "audience",
                              "Text"
                            ]
                          ]
                        },
                        "name": "account_id"
                      }
                    }
                  ],
                  [
                    "label",
                    "Text"
                  ]
                ]
              },
              "name": "agent_id"
            }
          }
        },
        {
          "name": "created_at",
          "ordinal": 10,
          "type_info": "Timestamptz"
        },
        {
          "name": "deleted_at",
          "ordinal": 11,
          "type_info": "Timestamptz"
        },
        {
          "name": "original_occurred_at",
          "ordinal": 12,
          "type_info": "Int8"
        },
        {
          "name": "original_created_by: AgentId",
          "ordinal": 13,
          "type_info": {
            "Custom": {
              "kind": {
                "Composite": [
                  [
                    "account_id",
                    {
                      "Custom": {
                        "kind": {
                          "Composite": [
                            [
                              "label",
                              "Text"
                            ],
                            [
                              "audience",
                              "Text"
                            ]
                          ]
                        },
                        "name": "account_id"
                      }
                    }
                  ],
                  [
                    "label",
                    "Text"
                  ]
                ]
              },
              "name": "agent_id"
            }
          }
        },
        {
          "name": "removed",
          "ordinal": 14,
          "type_info": "Bool"
        }
      ],
      "nullable": [
        false,
        false,
        false,
        false,
        true,
        true,
        true,
        true,
        false,
        false,
        false,
        true,
        false,
        false,
        false
      ],
      "parameters": {
        "Left": [
          "Uuid",
          "Text",
          "Text",
          "Int8",
          "Int8",
          "Int8"
        ]
      }
    },
    "query": "\n                SELECT\n                    id,\n                    room_id,\n                    kind,\n                    set,\n                    label,\n                    attribute,\n                    data,\n                    binary_data as \"binary_data: PostcardBin<CompactEvent>\",\n                    occurred_at,\n                    created_by as \"created_by!: AgentId\",\n                    created_at,\n                    deleted_at,\n                    original_occurred_at,\n                    original_created_by as \"original_created_by: AgentId\",\n                    removed\n                FROM (\n                    SELECT DISTINCT ON(original_occurred_at, label)\n                        *,\n                        ROW_NUMBER() OVER (\n                            PARTITION BY room_id, set, label\n                            ORDER BY occurred_at DESC\n                        ) AS reverse_ordinal\n                    FROM event\n                    WHERE deleted_at IS NULL\n                    AND   room_id = $1\n                    AND   set = $2\n                    AND   original_occurred_at < $4\n                    AND   occurred_at < COALESCE($5, 9223372036854775807)\n                    ORDER BY original_occurred_at DESC, label ASC, occurred_at DESC\n                ) AS q\n                WHERE reverse_ordinal = 1\n                AND   attribute = $3\n                AND   removed = 'f'\n                LIMIT $6\n                "
  },
  "da66580c20d184c7d43c67ec5ccf490283c56ae79795a8df439c3481d2e6b83a": {
    "describe": {
      "columns": [
        {
          "name": "id",
          "ordinal": 0,
          "type_info": "Uuid"
        },
        {
          "name": "account_id!: AccountId",
          "ordinal": 1,
          "type_info": {
            "Custom": {
              "kind": {
                "Composite": [
                  [
                    "label",
                    "Text"
                  ],
                  [
                    "audience",
                    "Text"
                  ]
                ]
              },
              "name": "account_id"
            }
          }
        },
        {
          "name": "room_id",
          "ordinal": 2,
          "type_info": "Uuid"
        },
        {
          "name": "reason",
          "ordinal": 3,
          "type_info": "Text"
        },
        {
          "name": "created_at",
          "ordinal": 4,
          "type_info": "Timestamptz"
        }
      ],
      "nullable": [
        false,
        false,
        false,
        true,
        false
      ],
      "parameters": {
        "Left": [
          {
            "Custom": {
              "kind": {
                "Composite": [
                  [
                    "label",
                    "Text"
                  ],
                  [
                    "audience",
                    "Text"
                  ]
                ]
              },
              "name": "account_id"
            }
          },
          "Uuid",
          "Text"
        ]
      }
    },
    "query": "\n            INSERT INTO room_ban (account_id, room_id, reason)\n            VALUES ($1, $2, $3) ON CONFLICT (account_id, room_id) DO UPDATE\n            SET created_at=room_ban.created_at\n            RETURNING\n                id,\n                account_id AS \"account_id!: AccountId\",\n                room_id,\n                reason,\n                created_at\n            "
  },
  "e62d2c4fccc796c57f4c740474b3671897a69c0ec1089ebc726322629f9a87bb": {
    "describe": {
      "columns": [],
      "nullable": [],
      "parameters": {
        "Left": [
          "Int8",
          "Float8",
          "Float8"
        ]
      }
    },
    "query": "\n            DELETE FROM event\n            WHERE id IN (\n                -- Exclude preserved rooms and calculate reverse ordinal (history depth).\n                WITH sub AS (\n                    SELECT\n                        e.*,\n                        ROW_NUMBER() OVER (\n                            PARTITION BY e.room_id, e.set, e.label\n                            ORDER BY e.occurred_at DESC\n                        ) AS reverse_ordinal\n                    FROM event AS e\n                    INNER JOIN room AS r\n                    ON r.id = e.room_id\n                    WHERE r.preserve_history = 'f'\n                )\n\n                -- Too deep history.\n                SELECT id\n                FROM sub\n                WHERE reverse_ordinal > $1\n\n                UNION ALL\n\n                -- Too old history.\n                SELECT id\n                FROM sub\n                WHERE reverse_ordinal > 1\n                AND created_at < NOW() - INTERVAL '1 second' * $2\n\n                UNION ALL\n\n                -- Too old deleted labels.\n                SELECT e.id\n                FROM sub\n                INNER JOIN event AS e\n                ON  e.room_id = sub.room_id\n                AND e.set = sub.set\n                AND e.label = sub.label\n                WHERE e.deleted_at IS NULL\n                AND   sub.attribute = 'deleted'\n                AND   sub.reverse_ordinal = 1\n                AND   sub.created_at < NOW() - INTERVAL '1 second' * $3\n            )\n            "
  },
  "fd67957108c3de500ecac33e0a3c498d74378a1cfa6ab94bcb314ed96d34ebcb": {
    "describe": {
      "columns": [
        {
          "name": "id",
          "ordinal": 0,
          "type_info": "Uuid"
        },
        {
          "name": "room_id",
          "ordinal": 1,
          "type_info": "Uuid"
        },
        {
          "name": "kind",
          "ordinal": 2,
          "type_info": "Text"
        },
        {
          "name": "set",
          "ordinal": 3,
          "type_info": "Text"
        },
        {
          "name": "label",
          "ordinal": 4,
          "type_info": "Text"
        },
        {
          "name": "attribute",
          "ordinal": 5,
          "type_info": "Text"
        },
        {
          "name": "data",
          "ordinal": 6,
          "type_info": "Jsonb"
        },
        {
          "name": "binary_data: PostcardBin<CompactEvent>",
          "ordinal": 7,
          "type_info": "Bytea"
        },
        {
          "name": "occurred_at",
          "ordinal": 8,
          "type_info": "Int8"
        },
        {
          "name": "created_by!: AgentId",
          "ordinal": 9,
          "type_info": {
            "Custom": {
              "kind": {
                "Composite": [
                  [
                    "account_id",
                    {
                      "Custom": {
                        "kind": {
                          "Composite": [
                            [
                              "label",
                              "Text"
                            ],
                            [
                              "audience",
                              "Text"
                            ]
                          ]
                        },
                        "name": "account_id"
                      }
                    }
                  ],
                  [
                    "label",
                    "Text"
                  ]
                ]
              },
              "name": "agent_id"
            }
          }
        },
        {
          "name": "created_at",
          "ordinal": 10,
          "type_info": "Timestamptz"
        },
        {
          "name": "deleted_at",
          "ordinal": 11,
          "type_info": "Timestamptz"
        },
        {
          "name": "original_occurred_at",
          "ordinal": 12,
          "type_info": "Int8"
        },
        {
          "name": "original_created_by: AgentId",
          "ordinal": 13,
          "type_info": {
            "Custom": {
              "kind": {
                "Composite": [
                  [
                    "account_id",
                    {
                      "Custom": {
                        "kind": {
                          "Composite": [
                            [
                              "label",
                              "Text"
                            ],
                            [
                              "audience",
                              "Text"
                            ]
                          ]
                        },
                        "name": "account_id"
                      }
                    }
                  ],
                  [
                    "label",
                    "Text"
                  ]
                ]
              },
              "name": "agent_id"
            }
          }
        },
        {
          "name": "removed",
          "ordinal": 14,
          "type_info": "Bool"
        }
      ],
      "nullable": [
        false,
        false,
        false,
        false,
        true,
        true,
        true,
        true,
        false,
        false,
        false,
        true,
        false,
        false,
        false
      ],
      "parameters": {
        "Left": [
          "Uuid",
          "Text",
          "Int8",
          "Int8",
          "Int8"
        ]
      }
    },
    "query": "\n                SELECT\n                    id,\n                    room_id,\n                    kind,\n                    set,\n                    label,\n                    attribute,\n                    data,\n                    binary_data as \"binary_data: PostcardBin<CompactEvent>\",\n                    occurred_at,\n                    created_by as \"created_by!: AgentId\",\n                    created_at,\n                    deleted_at,\n                    original_occurred_at,\n                    original_created_by as \"original_created_by: AgentId\",\n                    removed\n                FROM (\n                    SELECT DISTINCT ON(original_occurred_at, label) *\n                    FROM event\n                    WHERE deleted_at IS NULL\n                    AND   room_id = $1\n                    AND   set = $2\n                    AND   original_occurred_at < $3\n                    AND   occurred_at < COALESCE($4, 9223372036854775807)\n                    ORDER BY original_occurred_at DESC, label ASC, occurred_at DESC\n                ) AS subq\n                WHERE removed = 'f'\n                LIMIT $5\n                "
  }
}<|MERGE_RESOLUTION|>--- conflicted
+++ resolved
@@ -1,6 +1,5 @@
 {
   "db": "PostgreSQL",
-<<<<<<< HEAD
   "01b1ab9d14fed8a80c81f7b7b51180e8f074c8614d0a1afeb439b6ffbe28acd7": {
     "describe": {
       "columns": [
@@ -209,8 +208,6 @@
     },
     "query": "\n            SELECT\n                id,\n                audience,\n                source_room_id,\n                time AS \"time!: Time\",\n                tags,\n                created_at,\n                preserve_history,\n                classroom_id,\n                locked_types,\n                validate_whiteboard_access,\n                whiteboard_access\n            FROM room\n            WHERE id = $1\n            AND   ($2::TSTZRANGE IS NULL OR time && $2::TSTZRANGE)\n            "
   },
-=======
->>>>>>> 49059056
   "0992e871234e79ab3d98e9b51d8891ba7596e1af835ff79142de54eca85f622d": {
     "describe": {
       "columns": [
@@ -1943,7 +1940,6 @@
     },
     "query": "\n            SELECT id, source_room_id, created_by AS \"created_by!: AgentId\", created_at\n            FROM edition\n            WHERE source_room_id = $1\n            AND   created_at > COALESCE($2, TO_TIMESTAMP(0))\n            ORDER BY created_at DESC\n            LIMIT $3\n            "
   },
-<<<<<<< HEAD
   "930f07dc962d20a347900265ce185c5a7e35824443a42500cc4397ad26cf8169": {
     "describe": {
       "columns": [
@@ -2321,8 +2317,6 @@
     },
     "query": "\n                    SELECT\n                        id,\n                        room_id,\n                        kind,\n                        set,\n                        label,\n                        data                AS \"data!: Value\",\n                        occurred_at,\n                        created_at,\n                        deleted_at,\n                        created_by          AS \"created_by!: AgentId\",\n                        original_created_by AS \"original_created_by!: AgentId\",\n                        original_occurred_at,\n                        removed,\n                        attribute\n                    FROM event\n                    WHERE deleted_at IS NULL\n                        AND ($1::uuid IS NULL OR (room_id = $1::uuid))\n                        AND ($2::text IS NULL OR (set = $2::text))\n                        AND ($3::text IS NULL OR (label = $3::text))\n                        AND ($4::text IS NULL OR (attribute = $4::text))\n                        AND (array_length($5::text[], 1) = 0 OR (kind = ANY($5)))\n                        AND ($6::bigint IS NULL OR (occurred_at > $6::bigint))\n                    ORDER BY occurred_at ASC, created_at ASC LIMIT $7\n                    "
   },
-=======
->>>>>>> 49059056
   "96ca15b6812ff9ec3fc998fe3651d09d83ed927466773ee1da1e84c29d45748c": {
     "describe": {
       "columns": [],
