--- conflicted
+++ resolved
@@ -118,7 +118,6 @@
     removed: bool,
 }
 
-<<<<<<< HEAD
 pub type EventData = (Uuid, Option<JsonValue>, Option<PostcardBin<CompactEvent>>);
 
 impl RawObject {
@@ -144,8 +143,6 @@
     }
 }
 
-=======
->>>>>>> 00af6c72
 impl TryFrom<RawObject> for Object {
     type Error = sqlx::Error;
 
@@ -483,14 +480,7 @@
         created_by: AgentId,
     ) -> Result<Self, anyhow::Error> {
         let (data, binary_data) = match kind.as_str() {
-<<<<<<< HEAD
-            "draw" => (
-                Some(data.clone()),
-                Some(PostcardBin::new(CompactEvent::from_json(data)?)),
-            ),
-=======
             "draw" => (None, Some(PostcardBin::new(CompactEvent::from_json(data)?))),
->>>>>>> 00af6c72
             _ => (Some(data), None),
         };
 
@@ -833,7 +823,6 @@
     Ok(())
 }
 
-<<<<<<< HEAD
 pub(crate) async fn select_not_encoded_events(
     limit: i64,
     skip_rooms: &[Uuid],
@@ -880,8 +869,6 @@
     .await
 }
 
-=======
->>>>>>> 00af6c72
 mod binary_encoding;
 mod schema;
 mod set_state;
