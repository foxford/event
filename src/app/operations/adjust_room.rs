use std::cmp;
use std::ops::Bound;

use anyhow::{Context, Result};
use chrono::{DateTime, Duration, Utc};
use sqlx::postgres::{PgConnection, PgPool as Db};

use crate::db::room::{InsertQuery as RoomInsertQuery, Object as Room};
use crate::db::room_time::RoomTimeBound;
use crate::{
    db::adjustment::{InsertQuery as AdjustmentInsertQuery, Segments},
    metrics::Metrics,
};
use crate::{
    db::event::{DeleteQuery as EventDeleteQuery, ListQuery as EventListQuery, Object as Event},
    metrics::QueryKey,
};

pub(crate) const NANOSECONDS_IN_MILLISECOND: i64 = 1_000_000;

////////////////////////////////////////////////////////////////////////////////

pub(crate) async fn call(
    db: &Db,
    metrics: &Metrics,
    real_time_room: &Room,
    started_at: DateTime<Utc>,
    segments: &Segments,
    offset: i64,
) -> Result<(Room, Room, Segments)> {
    info!(
        crate::LOG,
        "Room adjustment task started for room_id = '{}', started_at = {:?}, segments = {:?}, offset = {:?}",
        real_time_room.id(),
        started_at,
        segments,
        offset
    );
    let start_timestamp = Utc::now();

    // Parse segments.
    let bounded_offset_tuples: Vec<(Bound<i64>, Bound<i64>)> = segments.to_owned().into();
    let mut parsed_segments = Vec::with_capacity(bounded_offset_tuples.len());

    for segment in bounded_offset_tuples {
        match segment {
            (Bound::Included(start), Bound::Excluded(stop)) => parsed_segments.push((start, stop)),
            segment => bail!("Invalid segment: {:?}", segment),
        }
    }

    // Create adjustment.
    let mut conn = db
        .acquire()
        .await
        .context("Failed to acquire db connection")?;

    let time = real_time_room
        .time()
        .map_err(|e| anyhow!(e))
        .context("Invalid room time")?;
    let real_time_room_new_time = if *time.end() == RoomTimeBound::Unbounded {
        let new_time = match time.update((
            Bound::Included(*time.start()),
            Bound::Excluded(start_timestamp),
        )) {
            Some(new_time) => new_time,
            None => {
                bail!(format!(
                    "Failed to update room time bound, invalid room time, room_id = '{}'",
                    real_time_room.id(),
                ))
            }
        };

        let query = crate::db::room::UpdateQuery::new(real_time_room.id())
            .time(Some(new_time.clone().into()));

        metrics
            .measure_query(QueryKey::RoomUpdateQuery, query.execute(&mut conn))
            .await
            .with_context(|| {
                format!(
                    "Failed to update room time bound, room_id = '{}'",
                    real_time_room.id(),
                )
            })?;
        new_time
    } else {
        time
    };

    let query =
        AdjustmentInsertQuery::new(real_time_room.id(), started_at, segments.to_owned(), offset);

    metrics
        .measure_query(QueryKey::AdjustmentInsertQuery, query.execute(&mut conn))
        .await
        .with_context(|| {
            format!(
                "Failed to insert adjustment, room_id = '{}'",
                real_time_room.id(),
            )
        })?;

    ///////////////////////////////////////////////////////////////////////////

    // Get room opening time and duration.
    let (room_opening, room_duration) = match real_time_room_new_time.end() {
        RoomTimeBound::Excluded(stop) => {
            let start = real_time_room_new_time.start();
            (*start, stop.signed_duration_since(*start))
        }
        _ => bail!("invalid duration for room = '{}'", real_time_room.id()),
    };

    // Calculate RTC offset as the difference between event room opening and RTC start.
    let rtc_offset = (started_at - room_opening).num_milliseconds();

    // Convert segments to nanoseconds.
    let nano_segments = parsed_segments
        .iter()
        .map(|(start, stop)| {
            let nano_start = (start + rtc_offset) * NANOSECONDS_IN_MILLISECOND;
            let nano_stop = (stop + rtc_offset) * NANOSECONDS_IN_MILLISECOND;
            (nano_start, nano_stop)
        })
        .collect::<Vec<(i64, i64)>>();

    // Invert segments to gaps.
    let segment_gaps = invert_segments(&nano_segments, room_duration)?;

    // Calculate total duration of initial segments.
    let total_segments_millis = parsed_segments
        .into_iter()
        .fold(0, |acc, (start, stop)| acc + (stop - start));

    let total_segments_duration = Duration::milliseconds(total_segments_millis);

    // Create original room with events shifted according to segments.
    let original_room = create_room(
        &mut conn,
        metrics,
        real_time_room,
        started_at,
        total_segments_duration,
    )
    .await?;

    clone_events(
        &mut conn,
        metrics,
        &original_room,
        &segment_gaps,
        -rtc_offset * NANOSECONDS_IN_MILLISECOND,
    )
    .await?;

    ///////////////////////////////////////////////////////////////////////////

    // Fetch shifted cut events and transform them to gaps.
    let query = EventListQuery::new()
        .room_id(original_room.id())
        .kind("stream".to_string())
        .last_occurred_at(offset * NANOSECONDS_IN_MILLISECOND); // Cut events only after the actual stream has started, not considering preroll

    let cut_events = metrics
        .measure_query(QueryKey::EventListQuery, query.execute(&mut conn))
        .await
        .with_context(|| {
            format!(
                "failed to fetch cut events for room_id = '{}'",
                original_room.id()
            )
        })?;

    let cut_gaps = cut_events_to_gaps(&cut_events)?;

    // Create modified room with events shifted again according to cut events this time.
    let modified_room = create_room(
        &mut conn,
        metrics,
        &original_room,
        started_at,
        total_segments_duration,
    )
    .await?;
    clone_events(
        &mut conn,
        metrics,
        &modified_room,
        &cut_gaps,
        offset * NANOSECONDS_IN_MILLISECOND,
    )
    .await?;

    // Delete cut events from the modified room.
    let query = EventDeleteQuery::new(modified_room.id(), "stream");

    metrics
        .measure_query(QueryKey::EventDeleteQuery, query.execute(&mut conn))
        .await
        .with_context(|| {
            format!(
                "failed to delete cut events for room_id = '{}'",
                modified_room.id()
            )
        })?;

    ///////////////////////////////////////////////////////////////////////////

    // Calculate modified segments by inverting cut gaps limited by total initial segments duration.
    let modified_segments = invert_segments(&cut_gaps, total_segments_duration)?
        .into_iter()
        .map(|(start, stop)| {
            (
                Bound::Included(cmp::max(start / NANOSECONDS_IN_MILLISECOND, 0)),
                Bound::Excluded(stop / NANOSECONDS_IN_MILLISECOND),
            )
        })
        .collect::<Vec<(Bound<i64>, Bound<i64>)>>();

    ///////////////////////////////////////////////////////////////////////////

    // Done.
    info!(
        crate::LOG,
        "Room adjustment task successfully finished for room_id = '{}', duration = {} ms",
        real_time_room.id(),
        (Utc::now() - start_timestamp).num_milliseconds()
    );

    Ok((
        original_room,
        modified_room,
        Segments::from(modified_segments),
    ))
}

/// Creates a derived room from the source room.
async fn create_room(
    conn: &mut PgConnection,
    metrics: &Metrics,
    source_room: &Room,
    started_at: DateTime<Utc>,
    room_duration: Duration,
) -> Result<Room> {
    let time = (
        Bound::Included(started_at),
        Bound::Excluded(started_at + room_duration),
    );
    let mut query = RoomInsertQuery::new(source_room.audience(), time.into());
    query = query.source_room_id(source_room.id());

    if let Some(tags) = source_room.tags() {
        query = query.tags(tags.to_owned());
    }

<<<<<<< HEAD
    metrics
        .measure_query(QueryKey::RoomInsertQuery, query.execute(conn))
=======
    if let Some(classroom_id) = source_room.classroom_id() {
        query = query.classroom_id(classroom_id);
    }

    profiler
        .measure(
            (ProfilerKeys::RoomInsertQuery, Some("room.adjust".into())),
            query.execute(conn),
        )
>>>>>>> d9da4214
        .await
        .context("failed to insert room")
}

/// Clones events from the source room of the `room` with shifting them according to `gaps` and
/// adding `offset` (both in nanoseconds).
async fn clone_events(
    conn: &mut PgConnection,
    metrics: &Metrics,
    room: &Room,
    gaps: &[(i64, i64)],
    offset: i64,
) -> Result<()> {
    let source_room_id = match room.source_room_id() {
        Some(id) => id,
        None => bail!("room = '{}' is not derived from another room", room.id()),
    };

    let mut starts = Vec::with_capacity(gaps.len());
    let mut stops = Vec::with_capacity(gaps.len());

    for (start, stop) in gaps {
        starts.push(*start);
        stops.push(*stop);
    }
    info!(crate::LOG, "clone_events query attrs: starts = {:?}, stops = {:?}, room_id = {:?}, offset = {:?}, source_room_id = {:?}", starts.as_slice(),
    stops.as_slice(),
    room.id(),
    sqlx::types::BigDecimal::from(offset),
    source_room_id);
    let query = sqlx::query!(
        "
        WITH
            gap_starts AS (
                SELECT start, ROW_NUMBER() OVER () AS row_number
                FROM UNNEST($1::BIGINT[]) AS start
            ),
            gap_stops AS (
                SELECT stop, ROW_NUMBER() OVER () AS row_number
                FROM UNNEST($2::BIGINT[]) AS stop
            ),
            gaps AS (
                SELECT start, stop
                FROM gap_starts, gap_stops
                WHERE gap_stops.row_number = gap_starts.row_number
            )
        INSERT INTO event (id, room_id, kind, set, label, data, occurred_at, created_by, created_at)
        SELECT
            id,
            room_id,
            kind,
            set,
            label,
            data,
            -- Monotonization
            occurred_at + ROW_NUMBER() OVER (PARTITION BY occurred_at ORDER BY created_at) - 1,
            created_by,
            created_at
        FROM (
            SELECT
                gen_random_uuid() AS id,
                $3::UUID AS room_id,
                kind,
                set,
                label,
                data,
                CASE occurred_at <= (SELECT stop FROM gaps WHERE start = 0)
                WHEN TRUE THEN (SELECT stop FROM gaps WHERE start = 0)
                ELSE occurred_at - (
                    SELECT COALESCE(SUM(LEAST(stop, occurred_at) - start), 0)
                    FROM gaps
                    WHERE start < occurred_at
                    AND   start > 0
                )
                END + $4 AS occurred_at,
                created_by,
                created_at
            FROM event
            WHERE room_id = $5
            AND   deleted_at IS NULL
            -- Skip stream events if they land into the gaps
            AND (
                CASE kind = 'stream'
                WHEN TRUE THEN (
                    CASE (SELECT COUNT(*) FROM gaps WHERE start > occurred_at AND stop < occurred_at)
                    WHEN 0 THEN FALSE
                    ELSE TRUE
                    END
                )
                ELSE TRUE
                END
            )
        ) AS sub
        ",
        starts.as_slice(),
        stops.as_slice(),
        room.id(),
        sqlx::types::BigDecimal::from(offset),
        source_room_id,
    );

    metrics
        .measure_query(QueryKey::RoomAdjustCloneEventsQuery, query.execute(conn))
        .await
        .map(|_| ())
        .with_context(|| {
            format!(
                "failed to shift clone events from to room = '{}'",
                room.id()
            )
        })
}

/// Turns `segments` into gaps.
pub(crate) fn invert_segments(
    segments: &[(i64, i64)],
    room_duration: Duration,
) -> Result<Vec<(i64, i64)>> {
    if segments.is_empty() {
        let total_nanos = room_duration.num_nanoseconds().unwrap_or(std::i64::MAX);
        return Ok(vec![(0, total_nanos)]);
    }

    let mut gaps = Vec::with_capacity(segments.len() + 2);

    // A possible gap before the first segment.
    if let Some((first_segment_start, _)) = segments.first() {
        if *first_segment_start > 0 {
            gaps.push((0, *first_segment_start));
        }
    }

    // Gaps between segments.
    for ((_, segment_stop), (next_segment_start, _)) in segments.iter().zip(&segments[1..]) {
        gaps.push((*segment_stop, *next_segment_start));
    }

    // A possible gap after the last segment.
    if let Some((_, last_segment_stop)) = segments.last() {
        let room_duration_nanos = room_duration.num_nanoseconds().unwrap_or(std::i64::MAX);

        if *last_segment_stop < room_duration_nanos {
            gaps.push((*last_segment_stop, room_duration_nanos));
        }
    }

    Ok(gaps)
}

#[derive(Clone, Copy, Debug)]
enum CutEventsToGapsState {
    Started(i64),
    Stopped,
}

/// Transforms cut-start/stop events ordered list to gaps list with a simple FSM.
pub(crate) fn cut_events_to_gaps(cut_events: &[Event]) -> Result<Vec<(i64, i64)>> {
    let mut gaps = Vec::with_capacity(cut_events.len());
    let mut state: CutEventsToGapsState = CutEventsToGapsState::Started(0);

    for event in cut_events {
        let command = event.data().get("cut").and_then(|v| v.as_str());

        match (command, state) {
            (Some("start"), CutEventsToGapsState::Started(_)) => {
                state = CutEventsToGapsState::Started(event.occurred_at());
            }
            (Some("start"), CutEventsToGapsState::Stopped) => {
                state = CutEventsToGapsState::Started(event.occurred_at());
            }
            (Some("stop"), CutEventsToGapsState::Started(start)) => {
                gaps.push((start, event.occurred_at()));
                state = CutEventsToGapsState::Stopped;
            }
            _ => bail!(
                "invalid cut event, id = '{}', command = {:?}, state = {:?}",
                event.id(),
                command,
                state
            ),
        }
    }
    Ok(gaps)
}

///////////////////////////////////////////////////////////////////////////////

#[cfg(test)]
mod tests {
    use std::ops::Bound;

    use chrono::{DateTime, Duration, NaiveDateTime, Utc};
    use prometheus::Registry;
    use serde_json::{json, Value as JsonValue};
    use sqlx::postgres::PgConnection;
    use svc_agent::{AccountId, AgentId};

    use crate::db::event::{
        InsertQuery as EventInsertQuery, ListQuery as EventListQuery, Object as Event,
    };
    use crate::db::room::{InsertQuery as RoomInsertQuery, Object as Room, Time as RoomTime};
    use crate::db::room_time::RoomTimeBound;
    use crate::test_helpers::db::TestDb;
    use crate::{db::adjustment::Segments, metrics::Metrics};

    const AUDIENCE: &str = "dev.svc.example.org";

    #[test]
    fn adjust_room() {
        async_std::task::block_on(async {
            let metrics = Metrics::new(&Registry::new()).unwrap();
            let db = TestDb::new().await;
            let mut conn = db.get_conn().await;

            // Create room.
            let opened_at = DateTime::from_utc(NaiveDateTime::from_timestamp(1582002673, 0), Utc);
            let closed_at = opened_at + Duration::seconds(50);
            let time = RoomTime::from((Bound::Included(opened_at), Bound::Excluded(closed_at)));

            let room = RoomInsertQuery::new(AUDIENCE, time)
                .execute(&mut conn)
                .await
                .expect("Failed to insert room");

            create_events(&mut conn, &room).await;

            drop(conn);

            // Video segments.
            let segments = Segments::from(vec![
                (Bound::Included(0), Bound::Excluded(6500)),
                (Bound::Included(8500), Bound::Excluded(11500)),
            ]);
            let duration = Duration::milliseconds(6500 + 11500 - 8500);
            // RTC started 10 seconds after the room opened and preroll is 3 seconds long.
            let started_at = opened_at + Duration::seconds(10);

            // Call room adjustment.
            let (original_room, modified_room, modified_segments) = super::call(
                &db.connection_pool(),
                &metrics,
                &room,
                started_at,
                &segments,
                3000 as i64,
            )
            .await
            .expect("Room adjustment failed");

            // Assert original room.
            assert_eq!(original_room.source_room_id(), Some(room.id()));
            assert_eq!(original_room.audience(), room.audience());
            assert_eq!(original_room.time().map(|t| *t.start()), Ok(started_at));
            assert_eq!(
                original_room.time().map(|t| t.end().to_owned()),
                Ok(RoomTimeBound::Excluded(started_at + duration))
            );
            assert_eq!(original_room.tags(), room.tags());

            // Assert original room events.
            let mut conn = db.get_conn().await;
            assert_events_original_room(&mut conn, &original_room).await;

            // Assert modified room.
            assert_eq!(modified_room.source_room_id(), Some(original_room.id()));
            assert_eq!(modified_room.audience(), original_room.audience());
            assert_eq!(modified_room.time(), original_room.time());
            assert_eq!(modified_room.tags(), original_room.tags());

            assert_events_modified_room(&mut conn, &modified_room).await;

            // Assert modified segments.
            let segments: Vec<(Bound<i64>, Bound<i64>)> = modified_segments.into();

            assert_eq!(
                segments,
                vec![
                    (Bound::Included(0), Bound::Excluded(6000)),
                    (Bound::Included(8000), Bound::Excluded(9500)),
                ]
            )
        });
    }

    #[test]
    fn adjust_room_unbounbded() {
        async_std::task::block_on(async {
            let metrics = Metrics::new(&Registry::new()).unwrap();
            let db = TestDb::new().await;
            let mut conn = db.get_conn().await;

            // Create room.
            let opened_at = DateTime::from_utc(NaiveDateTime::from_timestamp(1582002673, 0), Utc);
            let time = RoomTime::from((Bound::Included(opened_at), Bound::Unbounded));

            let room = RoomInsertQuery::new(AUDIENCE, time)
                .execute(&mut conn)
                .await
                .expect("Failed to insert room");

            create_events(&mut conn, &room).await;

            drop(conn);

            // Video segments.
            let segments = Segments::from(vec![
                (Bound::Included(0), Bound::Excluded(6500)),
                (Bound::Included(8500), Bound::Excluded(11500)),
            ]);
            let duration = Duration::milliseconds(6500 + 11500 - 8500);

            // RTC started 10 seconds after the room opened and preroll is 3 seconds long.
            let started_at = opened_at + Duration::seconds(10);

            // Call room adjustment.
            let (original_room, modified_room, modified_segments) = super::call(
                &db.connection_pool(),
                &metrics,
                &room,
                started_at,
                &segments,
                3000 as i64,
            )
            .await
            .expect("Room adjustment failed");

            // Assert original room.
            assert_eq!(original_room.source_room_id(), Some(room.id()));
            assert_eq!(original_room.audience(), room.audience());
            assert_eq!(original_room.time().map(|t| *t.start()), Ok(started_at));
            assert_eq!(
                original_room.time().map(|t| t.end().to_owned()),
                Ok(RoomTimeBound::Excluded(started_at + duration))
            );
            assert_eq!(original_room.tags(), room.tags());

            // Assert original room events.
            let mut conn = db.get_conn().await;
            assert_events_original_room(&mut conn, &original_room).await;

            // Assert modified room.
            assert_eq!(modified_room.source_room_id(), Some(original_room.id()));
            assert_eq!(modified_room.audience(), original_room.audience());
            assert_eq!(modified_room.time(), original_room.time());
            assert_eq!(modified_room.tags(), original_room.tags());

            assert_events_modified_room(&mut conn, &modified_room).await;

            // Assert modified segments.
            let segments: Vec<(Bound<i64>, Bound<i64>)> = modified_segments.into();

            assert_eq!(
                segments,
                vec![
                    (Bound::Included(0), Bound::Excluded(6000)),
                    (Bound::Included(8000), Bound::Excluded(9500)),
                ]
            )
        });
    }

    async fn assert_events_original_room(mut conn: &mut PgConnection, original_room: &Room) {
        let events = EventListQuery::new()
            .room_id(original_room.id())
            .execute(&mut conn)
            .await
            .expect("Failed to fetch original room events");

        assert_eq!(events.len(), 12);

        assert_event(
            &events[0],
            // Bump to the first segment beginning because it's before the first segment.
            // 3e9 (offset)
            3_000_000_000,
            "message",
            &json!({"message": "m1"}),
        );

        assert_event(
            &events[1],
            // 12e9 - 10e9 (rtc offset) + 3e9 (offset)
            5_000_000_000,
            "message",
            &json!({"message": "m2"}),
        );

        assert_event(
            &events[2],
            // 13e9 - 10e9 (rtc offset) + 3e9 (offset)
            6_000_000_000,
            "stream",
            &json!({"cut": "start"}),
        );

        assert_event(
            &events[3],
            // 14e9 - 10e9 (rtc offset) + 3e9 (offset)
            7_000_000_000,
            "message",
            &json!({"message": "m4"}),
        );

        assert_event(
            &events[4],
            // 15e9 - 10e9 (rtc offset) + 3e9 (offset)
            8_000_000_000,
            "stream",
            &json!({"cut": "stop"}),
        );

        assert_event(
            &events[5],
            // 16e9 - 10e9 (rtc offset) + 3e9 (offset)
            9_000_000_000,
            "message",
            &json!({"message": "m6"}),
        );

        assert_event(
            &events[6],
            // 17e9 - (17e9 - 16.5e9) (gap part) - 10e9 (rtc offset) + 3e9 (offset)
            9_500_000_000,
            "message",
            &json!({"message": "m7"}),
        );

        assert_event(
            &events[7],
            // 18e9 - (18e9 - 16.5e9) (gap part) - 10e9 (rtc offset) + 3e9 (offset) + 1 (monotonize)
            9_500_000_001,
            "stream",
            &json!({"cut": "start"}),
        );

        assert_event(
            &events[8],
            // 19e9 - 2e9 (gap) - 10e9 (rtc offset) + 3e9 (offset)
            10_000_000_000,
            "message",
            &json!({"message": "m9"}),
        );

        assert_event(
            &events[9],
            // 20e9 - 2e9 (gap) - 10e9 (rtc offset) + 3e9 (offset)
            11_000_000_000,
            "stream",
            &json!({"cut": "stop"}),
        );

        assert_event(
            &events[10],
            // 21e9 - 2e9 (gap) - 10e9 (rtc offset) + 3e9 (offset)
            12_000_000_000,
            "message",
            &json!({"message": "m11"}),
        );

        assert_event(
            &events[11],
            // 22e9 - 2e9 (gap) - (22e9 - 21.5e9) (gap part) - 10e9 (rtc offset) + 3e9 (offset)
            12_500_000_000,
            "message",
            &json!({"message": "m12"}),
        );
    }

    async fn assert_events_modified_room(mut conn: &mut PgConnection, modified_room: &Room) {
        // Assert modified room events.
        let events = EventListQuery::new()
            .room_id(modified_room.id())
            .execute(&mut conn)
            .await
            .expect("Failed to fetch modified room events");

        assert_eq!(events.len(), 8);

        assert_event(
            &events[0],
            // No change
            3_000_000_000,
            "message",
            &json!({"message": "m1"}),
        );

        assert_event(
            &events[1],
            // No change
            5_000_000_000,
            "message",
            &json!({"message": "m2"}),
        );

        assert_event(
            &events[2],
            // 7e9 - (17e9 - 16e9) (cut 1 part) + 1 (monotonize)
            6_000_000_001,
            "message",
            &json!({"message": "m4"}),
        );

        assert_event(
            &events[3],
            // 9e9 - 2e9 (cut 1)
            7_000_000_000,
            "message",
            &json!({"message": "m6"}),
        );

        assert_event(
            &events[4],
            // 9.5e9 - 2e9 (cut 1)
            7_500_000_000,
            "message",
            &json!({"message": "m7"}),
        );

        assert_event(
            &events[5],
            // 10e9 - 2e9 (cut 1) - (20e9 - 19.5e9) (cut 2 part) + 2 (monotonize)
            7_500_000_002,
            "message",
            &json!({"message": "m9"}),
        );

        assert_event(
            &events[6],
            // 12e9 - 2e9 (cut 1) - 1.5e9 (cut 2) + 1 (monotonize)
            8_500_000_001,
            "message",
            &json!({"message": "m11"}),
        );

        assert_event(
            &events[7],
            // 12.5e9 - 2e9 (cut 1) - 1.5e9 (cut 2) + 1 (monotonize)
            9_000_000_001,
            "message",
            &json!({"message": "m12"}),
        );
    }

    async fn create_events(mut conn: &mut PgConnection, room: &Room) {
        // Create events.
        create_event(
            &mut conn,
            &room,
            1_000_000_000,
            "message",
            json!({"message": "m1"}),
        )
        .await;

        create_event(
            &mut conn,
            &room,
            12_000_000_000,
            "message",
            json!({"message": "m2"}),
        )
        .await;

        create_event(
            &mut conn,
            &room,
            13_000_000_000,
            "stream",
            json!({"cut": "start"}),
        )
        .await;

        create_event(
            &mut conn,
            &room,
            14_000_000_000,
            "message",
            json!({"message": "m4"}),
        )
        .await;

        create_event(
            &mut conn,
            &room,
            15_000_000_000,
            "stream",
            json!({"cut": "stop"}),
        )
        .await;

        create_event(
            &mut conn,
            &room,
            16_000_000_000,
            "message",
            json!({"message": "m6"}),
        )
        .await;

        create_event(
            &mut conn,
            &room,
            17_000_000_000,
            "message",
            json!({"message": "m7"}),
        )
        .await;

        create_event(
            &mut conn,
            &room,
            18_000_000_000,
            "stream",
            json!({"cut": "start"}),
        )
        .await;

        create_event(
            &mut conn,
            &room,
            19_000_000_000,
            "message",
            json!({"message": "m9"}),
        )
        .await;

        create_event(
            &mut conn,
            &room,
            20_000_000_000,
            "stream",
            json!({"cut": "stop"}),
        )
        .await;

        create_event(
            &mut conn,
            &room,
            21_000_000_000,
            "message",
            json!({"message": "m11"}),
        )
        .await;

        create_event(
            &mut conn,
            &room,
            22_000_000_000,
            "message",
            json!({"message": "m12"}),
        )
        .await;
    }

    async fn create_event(
        conn: &mut PgConnection,
        room: &Room,
        occurred_at: i64,
        kind: &str,
        data: JsonValue,
    ) {
        let created_by = AgentId::new("test", AccountId::new("test", AUDIENCE));

        let opened_at = match room.time().map(|t| t.into()) {
            Ok((Bound::Included(opened_at), _)) => opened_at,
            _ => panic!("Invalid room time"),
        };

        EventInsertQuery::new(
            room.id(),
            kind.to_owned(),
            data.clone(),
            occurred_at,
            created_by,
        )
        .created_at(opened_at + Duration::nanoseconds(occurred_at))
        .execute(conn)
        .await
        .expect("Failed to insert event");
    }

    fn assert_event(event: &Event, occurred_at: i64, kind: &str, data: &JsonValue) {
        assert_eq!(event.kind(), kind);
        assert_eq!(event.data(), data);
        assert_eq!(event.occurred_at(), occurred_at);
    }
}<|MERGE_RESOLUTION|>--- conflicted
+++ resolved
@@ -255,21 +255,12 @@
     if let Some(tags) = source_room.tags() {
         query = query.tags(tags.to_owned());
     }
-
-<<<<<<< HEAD
+    if let Some(classroom_id) = source_room.classroom_id() {
+        query = query.classroom_id(classroom_id);
+    }
+
     metrics
         .measure_query(QueryKey::RoomInsertQuery, query.execute(conn))
-=======
-    if let Some(classroom_id) = source_room.classroom_id() {
-        query = query.classroom_id(classroom_id);
-    }
-
-    profiler
-        .measure(
-            (ProfilerKeys::RoomInsertQuery, Some("room.adjust".into())),
-            query.execute(conn),
-        )
->>>>>>> d9da4214
         .await
         .context("failed to insert room")
 }
