use std::{
    sync::Arc,
    task::{Context, Poll},
};

use axum::{
    response::IntoResponse,
    routing::{delete, get, post},
    Extension, Json, Router,
};

use futures::{future::BoxFuture, StreamExt};
use futures_util::pin_mut;
use http::{
    header::{HeaderName, AUTHORIZATION, CONTENT_TYPE},
    Method, Request, Response,
};
use hyper::Body;
use svc_agent::mqtt::Agent;
use svc_utils::middleware::MeteredRoute;
use tower::{layer::layer_fn, Service, ServiceBuilder};
use tower_http::cors::{Any, CorsLayer};
use tracing::error;

use crate::app::{
    message_handler::{publish_message, MessageStream},
    service_utils,
};

use super::{context::AppContext, endpoint, error::Error as AppError};

pub fn build_router(
    context: Arc<AppContext>,
    agent: Agent,
    authn: svc_authn::jose::ConfigMap,
) -> Router {
    let cors = CorsLayer::new()
        .allow_methods([Method::GET, Method::POST, Method::PATCH, Method::DELETE])
        .allow_headers([
            AUTHORIZATION,
            CONTENT_TYPE,
            HeaderName::from_static("ulms-app-audience"),
            HeaderName::from_static("ulms-scope"),
            HeaderName::from_static("ulms-app-version"),
            HeaderName::from_static("ulms-app-label"),
            HeaderName::from_static("x-agent-label"),
        ])
        .max_age(std::time::Duration::from_secs(3600))
        .allow_origin(Any);

    let middleware = ServiceBuilder::new()
        .layer(Extension(agent))
        .layer(Extension(Arc::new(authn)))
        .layer(Extension(context))
        .layer(layer_fn(|inner| NotificationsMiddleware { inner }))
        .layer(cors);

    let router = Router::new()
        .metered_route("/rooms", post(endpoint::room::create))
        .metered_route(
            "/rooms/:id",
            get(endpoint::room::read)
                .patch(endpoint::room::update)
                .options(endpoint::read_options),
        )
<<<<<<< HEAD
        .route(
            "/rooms/:id/adjust",
            post(endpoint::room::adjust::v1::adjust),
        )
        .route(
=======
        .metered_route("/rooms/:id/adjust", post(endpoint::room::adjust))
        .metered_route(
>>>>>>> 0b171278
            "/rooms/:id/enter",
            post(endpoint::room::enter).options(endpoint::read_options),
        )
        .metered_route(
            "/rooms/:id/locked_types",
            post(endpoint::room::locked_types).options(endpoint::read_options),
        )
        .metered_route(
            "/rooms/:id/whiteboard_access",
            post(endpoint::room::whiteboard_access).options(endpoint::read_options),
        )
        .metered_route("/rooms/:id/dump_events", post(endpoint::room::dump_events))
        .metered_route(
            "/rooms/:id/events",
            get(endpoint::event::list)
                .post(endpoint::event::create)
                .options(endpoint::read_options),
        )
        .metered_route(
            "/rooms/:id/state",
            get(endpoint::state::read).options(endpoint::read_options),
        )
        .metered_route(
            "/rooms/:id/agents",
            get(endpoint::agent::list)
                .patch(endpoint::agent::update)
                .options(endpoint::read_options),
        )
        .metered_route(
            "/rooms/:id/editions",
            get(endpoint::edition::list)
                .post(endpoint::edition::create)
                .options(endpoint::read_options),
        )
        .metered_route(
            "/rooms/:id/bans",
            get(endpoint::ban::list).options(endpoint::read_options),
        )
        .metered_route(
            "/editions/:id",
            delete(endpoint::edition::delete).options(endpoint::read_options),
        )
        .metered_route(
            "/editions/:id/commit",
            post(endpoint::edition::commit).options(endpoint::read_options),
        )
        .metered_route(
            "/editions/:id/changes",
            get(endpoint::change::list)
                .post(endpoint::change::create)
                .options(endpoint::read_options),
        )
        .metered_route(
            "/changes/:id",
            delete(endpoint::change::delete).options(endpoint::read_options),
        )
        .layer(middleware);

    let routes = Router::new().nest("/api/v1", router);

    let pingz_router = Router::new().route(
        "/healthz",
        get(|| async { Response::builder().body(Body::from("pong")).unwrap() }),
    );

    let routes = routes.merge(pingz_router);

    routes.layer(svc_utils::middleware::LogLayer::new())
}

impl IntoResponse for AppError {
    fn into_response(self) -> axum::response::Response {
        self.notify_sentry();

        let err = self.to_svc_error();

        let mut r = (self.status(), Json(err)).into_response();
        r.extensions_mut().insert(self.error_kind());

        r
    }
}

#[derive(Clone)]
struct NotificationsMiddleware<S> {
    inner: S,
}

impl<S, ReqBody, ResBody> Service<Request<ReqBody>> for NotificationsMiddleware<S>
where
    S: Service<Request<ReqBody>, Response = Response<ResBody>> + Clone + Send + 'static,
    S::Future: Send + 'static,
    ReqBody: Send + 'static,
    ResBody: Send + 'static,
{
    type Response = S::Response;
    type Error = S::Error;
    type Future = BoxFuture<'static, Result<Self::Response, Self::Error>>;

    fn poll_ready(&mut self, cx: &mut Context<'_>) -> Poll<Result<(), Self::Error>> {
        self.inner.poll_ready(cx)
    }

    fn call(&mut self, req: Request<ReqBody>) -> Self::Future {
        // best practice is to clone the inner service like this
        // see https://github.com/tower-rs/tower/issues/547 for details
        let clone = self.inner.clone();
        let mut inner = std::mem::replace(&mut self.inner, clone);

        Box::pin(async move {
            let mut agent = req.extensions().get::<Agent>().cloned().unwrap();
            let mut res: Response<ResBody> = inner.call(req).await?;

            if let Some(notifications) = res
                .extensions_mut()
                .remove::<service_utils::Notifications>()
            {
                for notification in notifications {
                    if let Err(err) = publish_message(&mut agent, notification) {
                        error!("Failed to publish message, err = {:?}", err);
                    }
                }
            }

            if let Some(notifications_stream) = res.extensions_mut().remove::<MessageStream>() {
                tokio::task::spawn(async move {
                    pin_mut!(notifications_stream);
                    while let Some(message) = notifications_stream.next().await {
                        if let Err(err) = publish_message(&mut agent, message) {
                            error!("Failed to publish message, err = {:?}", err);
                        }
                    }
                });
            }

            Ok(res)
        })
    }
}<|MERGE_RESOLUTION|>--- conflicted
+++ resolved
@@ -63,16 +63,11 @@
                 .patch(endpoint::room::update)
                 .options(endpoint::read_options),
         )
-<<<<<<< HEAD
-        .route(
+        .metered_route(
             "/rooms/:id/adjust",
             post(endpoint::room::adjust::v1::adjust),
         )
         .route(
-=======
-        .metered_route("/rooms/:id/adjust", post(endpoint::room::adjust))
-        .metered_route(
->>>>>>> 0b171278
             "/rooms/:id/enter",
             post(endpoint::room::enter).options(endpoint::read_options),
         )
