use std::result::Result as StdResult;

use async_trait::async_trait;
use serde::de::DeserializeOwned;
use serde_derive::{Deserialize, Serialize};
use svc_agent::mqtt::{
    IncomingEvent, IncomingEventProperties, IncomingRequest, IncomingResponseProperties,
};

use crate::app::context::Context;
use crate::app::error::Error as AppError;
pub(self) use crate::app::message_handler::MessageStream;
use crate::app::message_handler::{EventEnvelopeHandler, RequestEnvelopeHandler};

use super::service_utils::{RequestParams, Response as AppResponse};

///////////////////////////////////////////////////////////////////////////////

pub type RequestResult = StdResult<AppResponse, AppError>;
pub type MqttResult = StdResult<MessageStream, AppError>;

#[async_trait]
pub trait RequestHandler {
    type Payload: Send + DeserializeOwned;

    async fn handle<C: Context + Sync + Send>(
        context: &mut C,
        payload: Self::Payload,
        reqp: RequestParams<'_>,
    ) -> RequestResult;
}

macro_rules! request_routes {
    ($($m: pat => $h: ty),*) => {
<<<<<<< HEAD
        pub(crate) async fn route_request<C: Context + Sync + Send>(
=======
        pub async fn route_request<C: Context>(
>>>>>>> 51359cfe
            context: &mut C,
            request: &IncomingRequest<String>,
        ) -> Option<MessageStream> {
            match request.properties().method() {
                $(
                    p@$m => {
                        let metrics = context.metrics();
                        let _timer = metrics.start_request(p);
                        Some(<$h>::handle_envelope::<C>(context, request).await)
                }
                )*
                _ => None,
            }
        }
    }
}

// Request routes configuration: method => RequestHandler
request_routes!(
    "agent.list" => agent::ListHandler,
    "agent.update" => agent::UpdateHandler,
    "ban.list" => ban::ListHandler,
    "change.create" => change::CreateHandler,
    "change.delete" => change::DeleteHandler,
    "change.list" => change::ListHandler,
    "edition.commit" => edition::CommitHandler,
    "edition.create" => edition::CreateHandler,
    "edition.list" => edition::ListHandler,
    "edition.delete" => edition::DeleteHandler,
    "event.create" => event::CreateHandler,
    "event.list" => event::ListHandler,
    "room.adjust" => room::AdjustHandler,
    "room.create" => room::CreateHandler,
    "room.dump_events" => room::EventsDumpHandler,
    "room.enter" => room::EnterHandler,
    "room.locked_types" => room::LockedTypesHandler,
    "room.read" => room::ReadHandler,
    "room.update" => room::UpdateHandler,
    "state.read" => state::ReadHandler,
    "system.vacuum" => system::VacuumHandler
);

///////////////////////////////////////////////////////////////////////////////

#[derive(Debug, Deserialize, Serialize)]
pub enum CorrelationData {
    SubscriptionCreate(subscription::CorrelationDataPayload),
    BroadcastSubscriptionCreate(subscription::CorrelationDataPayload),
}

#[async_trait]
pub trait ResponseHandler {
    type Payload: Send + DeserializeOwned;
    type CorrelationData: Sync;

    async fn handle<C: Context>(
        context: &mut C,
        payload: Self::Payload,
        respp: &IncomingResponseProperties,
        corr_data: &Self::CorrelationData,
    ) -> MqttResult;
}

///////////////////////////////////////////////////////////////////////////////

#[async_trait]
pub trait EventHandler {
    type Payload: Send + DeserializeOwned;

    async fn handle<C: Context + Sync + Send>(
        context: &mut C,
        payload: Self::Payload,
        evp: &IncomingEventProperties,
    ) -> MqttResult;
}

macro_rules! event_routes {
    ($($l: pat => $h: ty),*) => {
        #[allow(unused_variables)]
<<<<<<< HEAD
        pub(crate) async fn route_event<C: Context + Sync + Send>(
=======
        pub async fn route_event<C: Context>(
>>>>>>> 51359cfe
            context: &mut C,
            event: &IncomingEvent<String>,
        ) -> Option<MessageStream> {
            match event.properties().label() {
                $(
                    Some(p@$l) => {
                        let metrics = context.metrics();
                        let _timer = metrics.start_request(p);
                        Some(<$h>::handle_envelope::<C>(context, event).await)}
                )*
                _ => None,
            }
        }
    }
}

// Event routes configuration: label => EventHandler
event_routes!(
    "subscription.delete" => subscription::DeleteEventHandler,
    "broadcast_subscription.delete" => subscription::BroadcastDeleteEventHandler
);

///////////////////////////////////////////////////////////////////////////////

pub mod agent;
pub mod authz;
pub mod ban;
pub mod change;
pub mod edition;
pub mod event;
pub mod helpers;
pub mod room;
pub mod state;
mod subscription;
mod system;

pub(self) mod prelude {
    pub(super) use super::{
        helpers, AppResponse, EventHandler, MqttResult, RequestHandler, RequestParams,
        RequestResult,
    };
    pub(super) use crate::app::endpoint::authz::AuthzObject;
    pub(super) use crate::app::error::{Error as AppError, ErrorExt, ErrorKind as AppErrorKind};
    pub(super) use crate::metrics::QueryKey;

    pub use crate::app::context::{AppContext, Context};
    pub use std::sync::Arc;

    pub(super) use svc_authn::Authenticable;
}

pub async fn read_options() -> hyper::Response<hyper::Body> {
    hyper::Response::builder()
        .body(hyper::Body::empty())
        .unwrap()
}<|MERGE_RESOLUTION|>--- conflicted
+++ resolved
@@ -32,11 +32,7 @@
 
 macro_rules! request_routes {
     ($($m: pat => $h: ty),*) => {
-<<<<<<< HEAD
-        pub(crate) async fn route_request<C: Context + Sync + Send>(
-=======
-        pub async fn route_request<C: Context>(
->>>>>>> 51359cfe
+        pub async fn route_request<C: Context + Sync + Send>(
             context: &mut C,
             request: &IncomingRequest<String>,
         ) -> Option<MessageStream> {
@@ -116,11 +112,7 @@
 macro_rules! event_routes {
     ($($l: pat => $h: ty),*) => {
         #[allow(unused_variables)]
-<<<<<<< HEAD
-        pub(crate) async fn route_event<C: Context + Sync + Send>(
-=======
-        pub async fn route_event<C: Context>(
->>>>>>> 51359cfe
+        pub async fn route_event<C: Context + Sync + Send>(
             context: &mut C,
             event: &IncomingEvent<String>,
         ) -> Option<MessageStream> {
