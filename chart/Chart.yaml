apiVersion: v2
name: event
description: event service
home: https://github.com/foxford/event

# A chart can be either an 'application' or a 'library' chart.
#
# Application charts are a collection of templates that can be packaged into versioned archives
# to be deployed.
#
# Library charts provide useful utilities or functions for the chart developer. They're included as
# a dependency of application charts to inject those utilities and functions into the rendering
# pipeline. Library charts do not define any templates and therefore cannot be deployed.
type: application

# This is the chart version. This version number should be incremented each time you make changes
# to the chart and its templates, including the app version.
# Versions are expected to follow Semantic Versioning (https://semver.org/)
<<<<<<< HEAD
version: 0.2.10
=======
version: 0.2.11
>>>>>>> 51359cfe
<|MERGE_RESOLUTION|>--- conflicted
+++ resolved
@@ -16,8 +16,4 @@
 # This is the chart version. This version number should be incremented each time you make changes
 # to the chart and its templates, including the app version.
 # Versions are expected to follow Semantic Versioning (https://semver.org/)
-<<<<<<< HEAD
-version: 0.2.10
-=======
-version: 0.2.11
->>>>>>> 51359cfe
+version: 0.2.12