--- conflicted
+++ resolved
@@ -4,11 +4,7 @@
 
 ## Authorization
 
-<<<<<<< HEAD
-The tenant authorizes the current _agent_ for a `list` action on `["rooms", room_id]` object.
-=======
-The tenant authorizes the current _agent_ for `list` action on `["rooms", room_id, "list"]` object.
->>>>>>> 2c69f110
+The tenant authorizes the current _agent_ for a `list` action on `["rooms", room_id, "list"]` object.
 
 ## Multicast request
 
